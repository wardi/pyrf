#!/usr/bin/env python

import collections
import threading
import time
import itertools
import ctypes
import Queue

# import required libraries
from PySide import QtGui, QtCore
import pyqtgraph as pg
import pyqtgraph.functions as pgfuncs
import sys
import numpy as np
import pyrf
from pyrf.devices.thinkrf import WSA
from pyrf.util import read_data_and_context, collect_data_and_context
from pyrf.numpy_util import compute_fft
from pyrf.gui.waterfall_widget import (ThreadedWaterfallPlotWidget,
<<<<<<< HEAD
                                       WaterfallModel)
=======
    WaterfallModel)
>>>>>>> 6bfcfe4b


class WaterfallCrosshairDemoApp(QtGui.QMainWindow):
    def __init__(self, wsa_ip_address):
        super(WaterfallCrosshairDemoApp, self).__init__()
        self.resize(1500, 1000)
        
        self.wsa = MyWifiWSA(wsa_ip_address)
        
        #self.resize(300, 300)
        self.DoCreateWidgets()
        self.DoLayout()
        self.DoHandlers()
        
        self._capture_period_s = 0.05
        self.wsa.start_continuous_capture(self._capture_period_s)
    
    def DoCreateWidgets(self):
        self._main_wid = QtGui.QWidget()
        
        self._waterfall = ThreadedWaterfallPlotWidget(
            self.wsa.capture_history,
            scale_limits=(-140, -50),
            max_frame_rate_fps=40,
            parent=self._main_wid,
<<<<<<< HEAD
        )
=======
            )
>>>>>>> 6bfcfe4b
        
        self._live_plot = pg.PlotWidget(self._main_wid)
        self._live_plot.setLabel('bottom', text = 'Frequency', units = 'Hz')
        self._live_plot.setYRange(-160, 20)
        self._live_plot.setLabel('left', text = 'Power', units = 'dBm')
        self._live_curve = self._live_plot.plot(pen='b')
        
        self._vslice_plot = pg.PlotWidget(self._main_wid)
        self._vslice_plot.setLabel('bottom', text = 'Time', units = 's')
        self._vslice_plot.setLabel('left', text = 'Power', units = 'dBm')
        self._vslice_curve = self._vslice_plot.plot(pen='r')

        self._hslice_plot = pg.PlotWidget(self._main_wid)
        self._hslice_plot.setLabel('bottom', text = 'Frequency', units = 'Hz')
        self._hslice_plot.setLabel('left', text = 'Power', units = 'dBm')
        self._hslice_curve = self._hslice_plot.plot(pen='r')
        
        self._start_but = QtGui.QPushButton("Pause capture")
        
    def DoLayout(self):
        layout = QtGui.QGridLayout(self._main_wid)
        layout.addWidget(self._live_plot, 0, 0)
        layout.addWidget(self._waterfall, 1, 0)
        layout.addWidget(self._hslice_plot, 2, 0)
        
        layout.addWidget(self._start_but, 0, 1)
        layout.addWidget(self._vslice_plot, 1, 1)

        #layout = QtGui.QVBoxLayout(self._main_wid)
        #layout.addWidget(self._live_plot)
        #layout.addWidget(self._waterfall)
        #layout.addWidget(self._start_but)
        
        self.setCentralWidget(self._main_wid)
    
    def DoHandlers(self):
        #self._waterfall.sigMouseMoved.connect(self.onWaterfallMouseMove)
        self.wsa.capture_history.sigNewDataRow.connect(self.onNewDataRow)
        self._start_but.clicked.connect(self.onStartButton)
        self._waterfall.sigMouseMoved.connect(self.onWaterfallMouseMove)
    
    def onWaterfallMouseMove(self, x, y, hslice, vslice):
        hx, hy = hslice
        if np.min(hx) != np.NINF:
            self._hslice_plot.setXRange(np.min(hx), np.max(hx))
            self._hslice_plot.setYRange(np.min(hy), np.max(hy))
            self._hslice_curve.setData(*hslice)
        
        vx, vy = vslice
        if np.min(vy) != np.NINF:
            min_vx = np.min(vx)
            max_vx = np.max(vx)
            if min_vx != max_vx:
                self._vslice_plot.setXRange(min_vx, max_vx)
                
            min_vy = np.min(vy)
            max_vy = np.max(vy)
            if min_vy != max_vy:
                self._vslice_plot.setYRange(min_vy, max_vy)
            
            self._vslice_curve.setData(*vslice)
    
    def onStartButton(self):
        if self.wsa.capturing:
            self.wsa.stop_continuous_capture()
            self._start_but.setText("Start capture")
        else:
            self.wsa.start_continuous_capture(self._capture_period_s)
            self._start_but.setText("Pause capture")
        
    def onNewDataRow(self, data_tuple):
        time_s, data, metadata = data_tuple
        
        f = self.wsa._frequencies_MHz
        p = data
        assert f.shape == p.shape
        
        self._live_plot.setXRange(np.min(f), np.max(f))
        self._live_curve.setData(x = f, y = p)


def calc_vrt_sample_time_s(vrt_data):
    return vrt_data.tsi + vrt_data.tsf * 1e-12

# plot/config constants
class MyWifiWSA(object):
    """A cheap/simple/incomplete WSA instrument abstraction.
    
    Hides driver internals that people using the device as a spectrum
    analyzer may not care about.
    
    """
    def __init__(self, ip_address):
        self._driver = WSA()
        self._driver.connect(ip_address)
        
        self._numpts = 4096
        self._center_MHz = 2447.
        self._span_MHz = 125.
        self._start_MHz = self._center_MHz - (self._span_MHz / 2)
        self._stop_MHz = self._center_MHz + (self._span_MHz / 2)
        self._frequencies_MHz = np.linspace(self._start_MHz,
                                            self._stop_MHz,
                                            self._numpts)
        
        self._last_power_spectrum_dBm = None
        self._capture_history_len = 2000
        self.capture_history = WaterfallModel(self._frequencies_MHz,
                                               self._capture_history_len)
        self._capture_count = 0
        
        self._capture_timer = QtCore.QTimer() #for app-side acquisition control
        self._capture_timer.timeout.connect(self._on_capture_timer)
        self.capturing = False
        
        self.reset()
    
    def reset(self):
        """Sets a known start state."""
        drv = self._driver
        
        #Set our app-specific reset state (802.11 range)
        center_frequency_MHz = 2447
        
        drv.reset()
        drv.request_read_perm()
        drv.freq(self._center_MHz)
        drv.decimation(1) # do decimate
        drv.attenuator(0) # don't attenuate
    
    def start_continuous_capture(self, capture_interval_s):
        #It would be nice to be able to set the capture interval on the
        #device itself so that we aren't slave to lagging issues on the OS.
        
        #We could also just calculate the number of pts required to achieve
        #the required capture interval (or close enough), and have the
        #resulting frequiency grid, res bw, et al adjust accordingly. But...
        #clearly out of scope for this cheap abstraction.
        
        #Timing will be managed by a QTimer in this case. As a result,
        #capture_interval_s is really done on best effort (although the
        #QTimer drivign it does make reasonable efforts to sync timing).
        self._capture_timer.stop()
        self._capture_timer.start(capture_interval_s)
        self.capturing = True
        
    def stop_continuous_capture(self):
        self.capturing = False
        self._capture_timer.stop()
        
        
    def acquire_single_power_spectrum(self):
        global STAIRS_MODE
        self._capture_count += 1
        
        if STAIRS_MODE:
            STAIR_WIDTH = 50
            stair_start = self._capture_count % self._numpts
            stair_start = np.floor(stair_start / STAIR_WIDTH) * STAIR_WIDTH
            stair_stop = stair_start + STAIR_WIDTH
            ps_dBm = np.zeros(self._numpts) - 80
            ps_dBm[stair_start:stair_stop] = -20
            timestamp_s = self._capture_count
        else:
            drv = self._driver
            vrt_data, context = read_data_and_context(drv, self._numpts)
            
            assert isinstance(vrt_data, pyrf.vrt.DataPacket)
            ps_dBm = compute_fft(drv, vrt_data, context, convert_to_dbm=True)
            
            #Accumulate history...
            timestamp_s = calc_vrt_sample_time_s(vrt_data)
        self.capture_history.add_row(ps_dBm, timestamp_s = timestamp_s)
        
        self._last_power_spectrum_dBm = ps_dBm
        return ps_dBm
    
    def _on_capture_timer(self):
        #grab a spectrum! The historical model will be updated and events can
        #be driven from that directly.
        self.acquire_single_power_spectrum()

STAIRS_MODE = False

app = QtGui.QApplication(sys.argv)
app.setGraphicsSystem("native") #hmm... experimenting
ip_address = sys.argv[1]
main_win = WaterfallCrosshairDemoApp(ip_address)
main_win.show()

exit_code = app.exec_()
sys.exit(exit_code)
<|MERGE_RESOLUTION|>--- conflicted
+++ resolved
@@ -18,11 +18,7 @@
 from pyrf.util import read_data_and_context, collect_data_and_context
 from pyrf.numpy_util import compute_fft
 from pyrf.gui.waterfall_widget import (ThreadedWaterfallPlotWidget,
-<<<<<<< HEAD
                                        WaterfallModel)
-=======
-    WaterfallModel)
->>>>>>> 6bfcfe4b
 
 
 class WaterfallCrosshairDemoApp(QtGui.QMainWindow):
@@ -48,11 +44,7 @@
             scale_limits=(-140, -50),
             max_frame_rate_fps=40,
             parent=self._main_wid,
-<<<<<<< HEAD
         )
-=======
-            )
->>>>>>> 6bfcfe4b
         
         self._live_plot = pg.PlotWidget(self._main_wid)
         self._live_plot.setLabel('bottom', text = 'Frequency', units = 'Hz')
