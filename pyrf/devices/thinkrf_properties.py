from distutils.version import StrictVersion, LooseVersion

from pyrf.units import M
from pyrf.vrt import I_ONLY, IQ


def wsa_properties(device_id):
    """
    Return a WSA*Properties class for device_id passed
    """
    mfr, model_rev, serial, firmware = device_id.split(',')
    model, _space, rev = model_rev.partition(' ')
    if model == 'WSA4000':
        return WSA4000Properties()

    # revision numbers jumped backwards when switching to major.minor
    rev = rev.lstrip('v')
    if '.' in rev:
        old_v2 = StrictVersion(rev) < StrictVersion('1.2')
    else:
        old_v2 = int(rev) < 3

    if model == 'WSA5000-220' and old_v2:
        p = WSA5000_220_v2Properties()
    elif model == 'WSA5000-208' and old_v2:
        p = WSA5000_208_v2Properties()
    elif model == 'WSA5000-208':
        p = WSA5000_208Properties()
    elif model == 'WSA5000-108':
        p = WSA5000_108Properties()
    else:
        p = WSA5000_220Properties()
<<<<<<< HEAD

    firmware_rev = LooseVersion(firmware.replace('-', '.'))
    # correct for old reflevels
    if '.' not in rev or firmware_rev < LooseVersion('4.2'):
        p.REFLEVEL_ERROR = WSA4000Properties.REFLEVEL_ERROR
    return p
=======

    firmware_rev = LooseVersion(firmware.replace('-', '.'))

    if '.' not in rev or firmware_rev < LooseVersion('4.2'):
        p.REFLEVEL_ERROR = WSA4000Properties.REFLEVEL_ERROR
>>>>>>> b6cd08fe

    if firmware_rev < LooseVersion(p.TRIGGER_FW_VERSION):
        p.LEVEL_TRIGGER_RFE_MODES = []
    return p

class WSA4000Properties(object):
    model = 'WSA4000'
    REFLEVEL_ERROR = 15.7678
    CAPTURE_FREQ_RANGES = [(0, 40*M, I_ONLY), (90*M, 10000*M, IQ)]
    SWEEP_FREQ_RANGE = (90*M, 10000*M)

    RFE_MODES = ('ZIF',)

    DEFAULT_SAMPLE_TYPE = {'ZIF': IQ} # almost true, see CAPTURE_FREQ_RANGES
    FULL_BW = {'ZIF': 125*M}
    USABLE_BW = {'ZIF': 90*M}
    MIN_TUNABLE = {'ZIF': 90*M}
    MAX_TUNABLE = {'ZIF': 10000*M}
    MIN_DECIMATION = {'ZIF': 4}
    MAX_DECIMATION = {'ZIF': 1023}
    DECIMATED_USABLE = 0.5
    PASS_BAND_CENTER = {'ZIF': 0.5}
    DC_OFFSET_BW = 240000 # XXX: an educated guess
    TUNING_RESOLUTION = 100000
    FSHIFT_AVAILABLE = {'ZIF': True}
    SWEEP_SETTINGS = ['fstart', 'fstop', 'fstep', 'fshift', 'decimation',
        'antenna', 'gain', 'ifgain', 'spp', 'ppb', 'dwell_s', 'dwell_us',
        'trigtype', 'level_fstart', 'level_fstop', 'level_amplitude']

    SPECA_DEFAULTS = {
        'mode': 'ZIF',
        'center': 2450 * M,
        'rbw': 122070,
        'span': 125 * M,
        'decimation': 1,
        'fshift': 0,
        'device_settings': {
            'antenna': 1,
            'ifgain': 0,
            'gain': 'low',
            },
        'device_class': 'thinkrf.WSA',
        'device_identifier': 'unknown',
        }
    SPECA_MODES = ['Sweep ZIF']


class WSA5000_220Properties(object):
    model = 'WSA5000-220'
    MINIMUM_FW_VERSION = '3.2.0-rc1'
<<<<<<< HEAD
    REFLEVEL_ERROR = 0
=======
    TRIGGER_FW_VERSION = '4.1.0'
    REFLEVEL_ERROR = 15.7678
>>>>>>> b6cd08fe
    CAPTURE_FREQ_RANGES = [(50*M, 20000*M, IQ)]
    SWEEP_FREQ_RANGE = (100*M, 20000*M)
    RFE_ATTENUATION = 20
    RFE_MODES = ('ZIF', 'SH', 'SHN', 'HDR', 'IQIN', 'DD')
    DEFAULT_SAMPLE_TYPE = {
        'ZIF': IQ,
        'SH': I_ONLY,
        'SHN': I_ONLY,
        'HDR': I_ONLY,
        'IQIN': IQ,
        'DD': I_ONLY,
        }
    FULL_BW = {
        'ZIF': 125 * M,
        'HDR': 0.16276 * M,
        'SH': 62.5 * M,
        'SHN': 62.5 * M,
        'DEC_SH': 125 * M,
        'DEC_SHN': 125 * M,
        'IQIN': 125 * M,
        'DD': 62.5 * M,
        }
    USABLE_BW = {
        'ZIF': 100 * M,
        'HDR': 0.1 * M,
        'SH': 40 * M,
        'SHN': 10 * M,
        'DEC_SH': 100 * M,
        'DEC_SHN': 100 * M,
        'IQIN': 100 * M,
        'DD': 62.5 * M,
        }
    MIN_TUNABLE = {
        'ZIF': 50 * M,
        'HDR': 50 * M,
        'SH': 50 * M,
        'SHN': 50 * M,
        'IQIN': 0,
        'DD': 31.24 * M,
        }
    MAX_TUNABLE = {
        'ZIF': 20000 * M,
        'HDR': 20000 * M,
        'SH': 20000 * M,
        'SHN': 20000 * M,
        'IQIN': 0,
        'DD': 31.24 * M,
        }
    MIN_DECIMATION = {
        'ZIF': 4,
        'HDR': None,
        'SH': 4,
        'SHN': 4,
        'IQIN': 4,
        'DD': 4,
        }
    MAX_DECIMATION = {
        'ZIF': 1024,
        'HDR': None,
        'SH': 4,
        'SHN': 4,
        'IQIN': 1024,
        'DD': 1024,
        }
    DECIMATED_USABLE = 0.80
    PASS_BAND_CENTER = {
        'ZIF': 0.5,
        'HDR': 0.6,
        'SH': 0.56,
        'SHN': 0.56,
        'DEC_SH': 0.5,
        'DEC_SHN': 0.5,
        'IQIN': 0.5,
        'DD': 0.5,
        }
    DC_OFFSET_BW = 240000 # XXX: an educated guess
    TUNING_RESOLUTION = 100000
    FSHIFT_AVAILABLE = {
        'ZIF': True,
        'HDR': False,
        'SH': True,
        'SHN': True,
        'IQIN': True,
        'DD': True,
        }
    SWEEP_SETTINGS = ['rfe_mode', 'fstart', 'fstop', 'fstep', 'fshift',
        'decimation', 'attenuator', 'hdr_gain', 'spp', 'ppb',
        'dwell_s', 'dwell_us',
        'trigtype', 'level_fstart', 'level_fstop', 'level_amplitude']

    LEVEL_TRIGGER_RFE_MODES = ['SH', 'SHN', 'ZIF']

    SPECA_DEFAULTS = {
        'mode': 'Sweep SH',
        'center': 2450 * M,
        'rbw': 122070,
        'span': 125 * M,
        'decimation': 1,
        'fshift': 0,
        'device_settings': {
            'attenuator': True,
            'iq_output_path': 'DIGITIZER',
            'hdr_gain': -10,
            'pll_reference': 'INT',
            'trigger': {'type': 'NONE',
                        'fstart': 2440 * M,
                        'fstop': 2460 * M,
                        'amplitude': -110},
            },
        'device_class': 'thinkrf.WSA',
        'device_identifier': 'unknown',
        }
    SPECA_MODES = ['Sweep SH', 'Sweep ZIF']


class WSA5000_220_v2Properties(WSA5000_220Properties):
    model = 'WSA5000-220 v2'
    REFLEVEL_ERROR = 0
    # v2 -> hardware revision without SHN mode
    RFE_MODES = ('ZIF', 'SH', 'HDR', 'IQIN', 'DD')


class WSA5000_208Properties(WSA5000_220Properties):
    model = 'WSA5000-208'
    # 208 -> limited to 8GHz

    MAX_TUNABLE = dict((mode, min(8000*M, f))
        for mode, f in WSA5000_220Properties.MAX_TUNABLE.iteritems())

class WSA5000_108Properties(WSA5000_208Properties):
    model = 'WSA5000-108'
    # 108 -> limited to SHN, HDR, and DD mode
    RFE_MODES = ('SHN', 'HDR', 'DD')
    SPECA_MODES = ['Sweep ZIF left band', 'Sweep ZIF']

class WSA5000_208_v2Properties(WSA5000_220_v2Properties, WSA5000_208Properties):
    model = 'WSA5000-208 v2'

<|MERGE_RESOLUTION|>--- conflicted
+++ resolved
@@ -30,20 +30,11 @@
         p = WSA5000_108Properties()
     else:
         p = WSA5000_220Properties()
-<<<<<<< HEAD
 
     firmware_rev = LooseVersion(firmware.replace('-', '.'))
     # correct for old reflevels
     if '.' not in rev or firmware_rev < LooseVersion('4.2'):
         p.REFLEVEL_ERROR = WSA4000Properties.REFLEVEL_ERROR
-    return p
-=======
-
-    firmware_rev = LooseVersion(firmware.replace('-', '.'))
-
-    if '.' not in rev or firmware_rev < LooseVersion('4.2'):
-        p.REFLEVEL_ERROR = WSA4000Properties.REFLEVEL_ERROR
->>>>>>> b6cd08fe
 
     if firmware_rev < LooseVersion(p.TRIGGER_FW_VERSION):
         p.LEVEL_TRIGGER_RFE_MODES = []
@@ -94,12 +85,8 @@
 class WSA5000_220Properties(object):
     model = 'WSA5000-220'
     MINIMUM_FW_VERSION = '3.2.0-rc1'
-<<<<<<< HEAD
+    TRIGGER_FW_VERSION = '4.1.0'
     REFLEVEL_ERROR = 0
-=======
-    TRIGGER_FW_VERSION = '4.1.0'
-    REFLEVEL_ERROR = 15.7678
->>>>>>> b6cd08fe
     CAPTURE_FREQ_RANGES = [(50*M, 20000*M, IQ)]
     SWEEP_FREQ_RANGE = (100*M, 20000*M)
     RFE_ATTENUATION = 20
