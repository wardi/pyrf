from pyrf.config import SweepEntry, TriggerSettings, TriggerSettingsError
from pyrf.connectors.blocking import PlainSocketConnector
from pyrf.connectors.base import sync_async
from pyrf.vrt import vrt_packet_reader, I_ONLY, IQ
from pyrf.windows_util import get_broadcast_addresses
from pyrf.units import M

import struct
import socket
import select
import platform

DISCOVERY_UDP_PORT = 18331
_DISCOVERY_QUERY_CODE = 0x93315555
_DISCOVERY_QUERY_VERSION = 2
_DISCOVERY_QUERY_FORMAT = '>LL'
DISCOVERY_QUERY = struct.pack(_DISCOVERY_QUERY_FORMAT,
    _DISCOVERY_QUERY_CODE, _DISCOVERY_QUERY_VERSION)

class WSA4000Properties(object):
    model = 'WSA4000'

    ADC_DYNAMIC_RANGE = 72.5
    NOISEFLOOR_CALIBRATION = -10
    CAPTURE_FREQ_RANGES = [(0, 40*M, I_ONLY), (90*M, 10000*M, IQ)]
    SWEEP_FREQ_RANGE = (90*M, 10000*M)

    RFE_MODES = ('ZIF',)

    DEFAULT_SAMPLE_TYPE = {'ZIF': IQ} # almost true, see CAPTURE_FREQ_RANGES
    FULL_BW = {'ZIF': 125*M}
    USABLE_BW = {'ZIF': 90*M}
    MIN_TUNABLE = {'ZIF': 90*M}
    MAX_TUNABLE = {'ZIF': 10000*M}
    MIN_DECIMATION = {'ZIF': 4}
    MAX_DECIMATION = {'ZIF': 1023}
    DECIMATED_USABLE = 0.5
    PASS_BAND_CENTER = {'ZIF': 0.5}
    DC_OFFSET_BW = 240000 # XXX: an educated guess
    TUNING_RESOLUTION = 100000
    FSHIFT_AVAILABLE = {'ZIF': True}
    SWEEP_SETTINGS = ['fstart', 'fstop', 'fstep', 'fshift', 'decimation',
        'antenna', 'gain', 'ifgain', 'spp', 'ppb', 'dwell_s', 'dwell_us',
        'trigtype', 'level_fstart', 'level_fstop', 'level_amplitude']

    SPECA_DEFAULTS = {
        'mode': 'ZIF',
        'center': 2450 * M,
        'rbw': 122070,
        'span': 125 * M,
        'decimation': 1,
        'fshift': 0,
        'device_settings': {
            'antenna': 1,
            'ifgain': 0,
            'gain': 'low',
            },
        'device_class': 'thinkrf.WSA',
        'device_identifier': 'unknown',
        }


class WSA5000_220Properties(object):
    model = 'WSA5000-220'
    MINIMUM_FW_VERSION = '3.2.0-rc1'

    ADC_DYNAMIC_RANGE = 72.5
    NOISEFLOOR_CALIBRATION = -10
    CAPTURE_FREQ_RANGES = [(50*M, 20000*M, IQ)]
    SWEEP_FREQ_RANGE = (100*M, 20000*M)
    RFE_ATTENUATION = 20
    RFE_MODES = ('ZIF', 'SH', 'SHN', 'HDR', 'IQIN', 'DD')
<<<<<<< HEAD

    FULL_BW = {'ZIF': 125*M, 'HDR': 162760, 'SH': 62500000 , 'SHN': 62500000, 'IQIN': 62500000, 'DD': 62500000}
    USABLE_BW = {'ZIF': 100*M, 'HDR': 100000, 'SH': 40000000,'SHN': 40000000, 'IQIN': 50000000, 'DD': 62500000}
    MIN_TUNABLE = {'ZIF': 50*M, 'HDR': 50*M, 'SH': 50*M, 'SHN': 50*M,'IQIN': 0.1*M, 'DD': 31.2*M}
    MAX_TUNABLE = {'ZIF': 20000*M, 'HDR': 20000*M, 'SH': 20000*M,'SHN': 20000*M, 'IQIN': 0.1*M, 'DD': 31.2*M}
    MIN_DECIMATION = {'ZIF': 4, 'HDR': None, 'SH': 4, 'SHN': 4,'IQIN': None, 'DD': None}
    MAX_DECIMATION = {'ZIF': 1024, 'HDR': None, 'SH': 4, 'SHN': 4,'IQIN': None, 'DD': None}
=======
    DEFAULT_SAMPLE_TYPE = {
        'ZIF': IQ,
        'SH': I_ONLY,
        'SHN': I_ONLY,
        'HDR': I_ONLY,
        'IQIN': IQ,
        'DD': I_ONLY,
        }
    FULL_BW = {
        'ZIF': 125 * M,
        'HDR': 0.16276 * M,
        'SH': 62.5 * M,
        'SHN': 62.5 * M,
        'IQIN': 125 * M,
        'DD': 62.5 * M,
        }
    USABLE_BW = {
        'ZIF': 100 * M,
        'HDR': 0.1 * M,
        'SH': 40 * M,
        'SHN': 10 * M,
        'IQIN': 100 * M,
        'DD': 62.5 * M,
        }
    MIN_TUNABLE = {
        'ZIF': 50 * M,
        'HDR': 50 * M,
        'SH': 50 * M,
        'SHN': 50 * M,
        'IQIN': 0,
        'DD': 31.24 * M,
        }
    MAX_TUNABLE = {
        'ZIF': 20000 * M,
        'HDR': 20000 * M,
        'SH': 20000 * M,
        'SHN': 20000 * M,
        'IQIN': 0,
        'DD': 31.24 * M,
        }
    MIN_DECIMATION = {
        'ZIF': 4,
        'HDR': None,
        'SH': 4,
        'SHN': 4,
        'IQIN': 4,
        'DD': 4,
        }
    MAX_DECIMATION = {
        'ZIF': 1024,
        'HDR': None,
        'SH': 4,
        'SHN': 4,
        'IQIN': 1024,
        'DD': 1024,
        }
>>>>>>> 02135b69
    DECIMATED_USABLE = 0.80
    PASS_BAND_CENTER = {
        'ZIF': 0.5,
        'HDR': 0.6,
        'SH': 0.56,
        'SHN': 0.45,
        'IQIN': 0.5,
        'DD': 0.5,
        }
    DC_OFFSET_BW = 240000 # XXX: an educated guess
    TUNING_RESOLUTION = 100000
    FSHIFT_AVAILABLE = {
        'ZIF': True,
        'HDR': False,
        'SH': True,
        'SHN': True,
        'IQIN': True,
        'DD': True,
        }
    MAX_FSHIFT = {'ZIF': 62.5*M}
    SWEEP_SETTINGS = ['rfe_mode', 'fstart', 'fstop', 'fstep', 'fshift',
        'decimation', 'attenuator', 'ifgain', 'spp', 'ppb',
        'dwell_s', 'dwell_us',
        'trigtype', 'level_fstart', 'level_fstop', 'level_amplitude']

    SPECA_DEFAULTS = {
        'mode': 'ZIF',
        'center': 2450 * M,
        'rbw': 122070,
        'span': 125 * M,
        'decimation': 1,
        'fshift': 0,
        'device_settings': {
            'attenuator': True,
            'iq_output_path': 'DIGITIZER',
            'pll_reference': 'INT',
            },
        'device_class': 'thinkrf.WSA',
        'device_identifier': 'unknown',
        }


class WSA5000_220_v2Properties(WSA5000_220Properties):
    model = 'WSA5000-220 v2'
    # v2 -> hardware revision without SHN mode
    RFE_MODES = ('ZIF', 'SH', 'HDR', 'IQIN', 'DD')


class WSA5000_208Properties(WSA5000_220Properties):
    model = 'WSA5000-208'
    # 208 -> limited to 8GHz

    MAX_TUNABLE = dict((mode, min(8000*M, f))
        for mode, f in WSA5000_220Properties.MAX_TUNABLE.iteritems())

class WSA5000_108Properties(WSA5000_208Properties):
    model = 'WSA5000-108'
    # 108 -> limited to SHN, HDR, and DD mode
    RFE_MODES = ('SHN', 'HDR', 'DD')

class WSA5000_208_v2Properties(WSA5000_220_v2Properties, WSA5000_208Properties):
    model = 'WSA5000-208 v2'


class WSA(object):
    """
    Interface for WSA4000 and WSA5000

    :param connector: Connector object to use for SCPI/VRT connections,
        defaults to a new
        :class:`PlainSocketConnector <pyrf.connectors.blocking.PlainSocketConnector>`
        instance

    :meth:`connect() <pyrf.devices.thinkrf.WSA.connect>` must be called
    before other methods are used.

    .. note::

       The following methods will either block then return a result
       or if you passed a
       :class:`TwistedConnector <pyrf.connectors.twisted_async.TwistedConnector>`
       instance to the constructor they will immediately return a
       Twisted Deferred object.

    """

    properties = None

    def __init__(self, connector=None):
        if not connector:
            connector = PlainSocketConnector()
        self.connector = connector
        self._output_file = None

    def set_capture_output(self, output_file=None):
        """
        Dump a recording of all the received packets to output_file
        """
        self.connector.set_recording_output(output_file)
        self._output_file = output_file

    @sync_async
    def connect(self, host):
        """
        connect to a wsa

        :param host: the hostname or IP to connect to
        """
        yield self.connector.connect(host)
        device_id = (yield self.scpiget(":*idn?"))
        if device_id.startswith('ThinkRF,WSA4000'):
            self.properties = WSA4000Properties
        elif device_id.startswith('ThinkRF,WSA5000-220 v2'):
            self.properties = WSA5000_220_v2Properties
        elif device_id.startswith('ThinkRF,WSA5000-208 v2'):
            self.properties = WSA5000_208_v2Properties
        elif device_id.startswith('ThinkRF,WSA5000-208'):
            self.properties = WSA5000_208Properties
        elif device_id.startswith('ThinkRF,WSA5000-108'):
            self.properties = WSA5000_108Properties
        else:
            self.properties = WSA5000_220Properties

        self.fw_version = device_id.split(',')[-1]

    def disconnect(self):
        """
        close a connection to a wsa
        """
        self.connector.disconnect()
        if self.properties:
            del self.properties

    def scpiset(self, cmd):
        """
        Send a SCPI command.

        This is the lowest-level interface provided.
        Please see the Programmer's Guide for information about
        the commands available.

        :param cmd: the command to send
        :type cmd: str
        """
        self.connector.scpiset(cmd)

    def scpiget(self, cmd):
        """
        Send a SCPI command and wait for the response.

        This is the lowest-level interface provided.
        Please see the Programmer's Guide for information about
        the commands available.

        :param cmd: the command to send
        :type cmd: str
        :returns: the response back from the box if any
        """
        return self.connector.scpiget(cmd)

    @sync_async
    def id(self):
        """
        Returns the WSA's identification information string.

        :returns: "<Manufacturer>,<Model>,<Serial number>,<Firmware version>"
        """
        yield self.scpiget(":*idn?")

    @sync_async
    def rfe_mode(self, mode=None):
        """
        This command sets or queries the WSA's Receiver Front End mode of
        operation.

        :param mode: 'ZIF', 'DD', 'HDR', 'IQIN', 'SH' or None to query
        :returns: the current RFE mode
        """
        if mode is None:
            buf = yield self.scpiget(":INPUT:MODE?")
            mode = buf.strip()
        else:

            self.scpiset(":INPUT:MODE %s" % str(mode))

        yield mode

    @sync_async
    def iq_output_path(self, path=None):
        """
        This command sets or queries the WSA's current IQ path

        :param path: 'DIGITIZER', 'CONNECTOR', or None to query
        :returns: the current IQ path
        """

        if path is None:
            buf = yield self.scpiget(":OUTPUT:IQ:MODE?")
            path = buf.strip()
        else:
            self.scpiset(":OUTPUT:IQ:MODE %s" % path)
        yield path

    @sync_async
    def pll_reference(self, src=None):
        """
        This command sets or queries the WSA's PLL reference source

        :param src: 'INT', 'EXT', or None to query
        :returns: the current PLL reference source
        """

        if src is None:
            buf = yield self.scpiget(":SOURCE:REFERENCE:PLL?")
            src = buf.strip()
        else:
            assert src in ('INT', 'EXT')
            self.scpiset(":SOURCE:REFERENCE:PLL %s" % src)
        yield src

    @sync_async
    def freq(self, freq=None):
        """
        This command sets or queries the tuned center frequency of the WSA.

        :param freq: the new center frequency in Hz (0 - 10 GHz); None to query

        :type freq: int
        :returns: the frequency in Hz
        """
        if freq is None:
            buf = yield self.scpiget(":FREQ:CENTER?")
            freq = int(buf)
        else:
            self.scpiset(":FREQ:CENTER %d\n" % freq)

        yield freq

    @sync_async
    def fshift(self, shift=None):
        """
        This command sets or queries the frequency shift value.

        :param freq: the new frequency shift in Hz (0 - 125 MHz); None to query
        :type freq: int
        :returns: the amount of frequency shift
        """
        if shift is None:
            buf = yield self.scpiget("FREQ:SHIFT?")
            shift = float(buf)
        else:
            self.scpiset(":FREQ:SHIFT %d\n" % shift)

        yield shift

    @sync_async
    def decimation(self, value=None):
        """
        This command sets or queries the rate of decimation of samples in
        a trace capture. This decimation method consists of cascaded
        integrator-comb (CIC) filters and at every
        *value* number of samples, one sample is captured. The supported
        rate is 4 - 1023.  When the rate is set to 1, no decimation is
        performed on the trace capture.

        :param value: new decimation value (1 or 4 - 1023); None to query
        :type value: int
        :returns: the decimation value
        """
        if value is None:
            buf = yield self.scpiget("SENSE:DECIMATION?")
            value = int(buf)
        else:
            self.scpiset(":SENSE:DECIMATION %d\n" % value)
            if value == 1:
                # verify decimation was disabled correctly
                actual = yield self.scpiget("SENSE:DECIMATION?")
                if int(actual) != 1:
                    # firmware < 2.5.3
                    self.scpiset(":SENSE:DECIMATION %d\n" % 0)

        # firmware < 2.5.3 returned 0 instead of 1
        if value == 0:
            value = 1

        yield value

    @sync_async
    def gain(self, gain=None):
        """
        This command sets or queries RFE quantized gain configuration.
        The RF front end (RFE) of the WSA consists of multiple quantized
        gain stages. The gain corresponding to each user-selectable setting
        has been pre-calculated for either optimal sensitivity or linearity.
        The parameter defines the total quantized gain of the RFE.

        :param gain: 'high', 'medium', 'low' or 'vlow' to set; None to query
        :returns: the RF gain value
        """
        if gain is None:
            gain = yield self.scpiget("INPUT:GAIN:RF?")
        else:
            self.scpiset(":INPUT:GAIN:RF %s\n" % gain)

        yield gain.lower()

    @sync_async
    def ifgain(self, gain=None):
        """
        This command sets or queries variable IF gain stages of the RFE.
        The gain has a range of -10 to 34 dB. This stage of the gain is
        additive with the primary gain stages of the LNA
        that are described in :meth:`gain`.

        :param gain: float between -10 and 34 to set; None to query
        :returns: the ifgain in dB
        """
        if gain is None:
            gain = yield self.scpiget(":INPUT:GAIN:IF?")
            gain = gain.partition(" ")
            gain = int(gain[0])
        else:
            self.scpiset(":INPUT:GAIN:IF %d\n" % gain)

        yield gain

    @sync_async
    def preselect_filter(self, enable=None):
        """
        This command sets or queries the RFE preselect filter selection.

        :param enable: True or False to set; None to query
        :returns: the RFE preselect filter selection state
        """
        if enable is None:
            enable = yield self.scpiget(":INPUT:FILTER:PRESELECT?")
            enable = bool(int(enable))
        else:
            self.scpiset(":INPUT:FILTER:PRESELECT %d" % int(enable))
        yield enable

    @sync_async
    def antenna(self, number=None):
        """
        This command selects and queries the active antenna port.

        :param number: 1 or 2 to set; None to query
        :returns: active antenna port
        """
        if number is None:
            number = yield self.scpiget(":INPUT:ANTENNA?")
            number = int(number)
        else:
            self.scpiset(":INPUT:ANTENNA %d" % number)
        yield number


    def reset(self):
        """
        Resets the WSA to its default settings. It does not affect
        the registers or queues associated with the IEEE mandated commands.
        """
        self.scpiset(":*rst")

    def abort(self):
        """
        This command will cause the WSA to stop the data capturing,
        whether in the manual trace block capture, triggering or sweeping
        mode.  The WSA will be put into the manual mode; in other
        words, process such as streaming, trigger and sweep will be
        stopped.  The capturing process does not wait until the end of a
        packet to stop, it will stop immediately upon receiving the command.
        """
        self.scpiset(":SYSTEM:ABORT")


    def flush(self):
        """
        This command clears the WSA's internal data storage buffer of
        any data that is waiting to be sent.  Thus, It is recommended that
        the flush command should be used when switching between different
        capture modes to clear up the remnants of packet.
        """
        self.scpiset(":SYSTEM:FLUSH")

    @sync_async
    def trigger(self, settings=None):
        """
        This command sets or queries the type of trigger event.
        Setting the trigger type to "NONE" is equivalent to disabling
        the trigger execution; setting to any other type will
        enable the trigger engine.

        :param settings: the new trigger settings; None to query
        :type settings: pyrf.config.TriggerSettings
        :returns: the trigger settings
        """
        if settings is None:
            # find out what kind of trigger is set
            trigstr = yield self.scpiget(":TRIGGER:TYPE?")
            if trigstr == "NONE":
                settings = TriggerSettings("NONE")

            elif trigstr == "LEVEL":
                # build our return object
                settings = TriggerSettings("LEVEL")

                # read the settings from the box
                trigstr = yield self.scpiget(":TRIGGER:LEVEL?")
                settings.fstart, settings.fstop, settings.amplitude = trigstr.split(",")

                # convert to integers
                settings.fstart = int(settings.fstart)
                settings.fstop = int(settings.fstop)
                settings.amplitude = float(settings.amplitude)

            else:
                raise TriggerSettingsError("unsupported trigger type set: %s" % trigstr)

        else:
            if settings.trigtype == "NONE":
                self.scpiset(":TRIGGER:TYPE NONE")

            elif settings.trigtype == "LEVEL":
                self.scpiset(":TRIGGER:LEVEL %d, %d, %d" % (settings.fstart, settings.fstop, settings.amplitude))
                self.scpiset(":TRIGGER:TYPE LEVEL")

        yield settings



    def capture(self, spp, ppb):
        """
        This command will start the single block capture and the return of
        *ppb* packets of *spp* samples each. The data
        within a single block capture trace is continuous from one packet
        to the other, but not necessary between successive block capture
        commands issued.

        :param spp: the number of samples in a packet
        :param ppb: the number of packets in a capture
        """
        self.scpiset(":TRACE:SPP %s\n" % (spp))
        self.scpiset(":TRACE:BLOCK:PACKETS %s\n" % (ppb))
        self.scpiset(":TRACE:BLOCK:DATA?\n")


    @sync_async
    def spp(self, samples=None):
        """
        This command sets or queries the number of Samples Per Packet
        (SPPacket).

        The upper bound of the samples is limited by the VRT's 16-bit
        packet size field less the VRT header and any optional fields
        (i.e. Stream ID, Class ID, Timestamps, and trailer)  of 32-bit
        wide words.  However since the SPP must be a multiple of 16,
        the maximum is thus limited by 2**16 - 16.

        :param samples: the number of samples in a packet or None
        :returns: the current spp value if the samples parameter is None
        """
        if samples is None:
            number = yield self.scpiget(":TRACE:SPP?")
            yield int(number)
        else:
            self.scpiset(":TRACE:SPP %s\n" % (samples,))

    @sync_async
    def ppb(self, packets=None):
        """
        This command sets the number of IQ packets in a capture
        block

        :param packets: the number of samples in a packet
        :returns: the current ppb value if the packets parameter is None
        """
        if packets is None:
            number = yield self.scpiget(":TRACE:BLOCK:PACKETS?")
            number = int(number)
        else:
            self.scpiset(":TRACE:BLOCK:PACKETS %s\n" % (packets,))
        yield number


    @sync_async
    def request_read_perm(self):
        """
        Aquire exclusive permission to read data from the WSA.

        :returns: True if allowed to read, False if not
        """
        lockstr = yield self.scpiget(":SYSTEM:LOCK:REQUEST? ACQ\n")
        yield lockstr == "1"

    @sync_async
    def have_read_perm(self):
        """
        Check if we have permission to read data.

        :returns: True if allowed to read, False if not
        """
        lockstr = yield self.scpiget(":SYSTEM:LOCK:HAVE? ACQ\n")
        yield lockstr == "1"



    def eof(self):
        """
        Check if the VRT stream has closed.

        :returns: True if no more data, False if more data
        """
        return self.connector.eof()


    def has_data(self):
        """
        Check if there is VRT data to read.

        :returns: True if there is a packet to read, False if not
        """
        return self.connector.has_data()

    @sync_async
    def locked(self, modulestr):
        """
        This command queries the lock status of the RF VCO (Voltage Control
        Oscillator) in the Radio Front End (RFE) or the lock status of the
        PLL reference clock in the digital card.

        :param modulestr: 'vco' for rf lock status, 'clkref' for mobo lock status
        :returns: True if locked
        """
        if modulestr.upper() == 'VCO':
            buf = yield self.scpiget("SENSE:LOCK:RF?")
            yield bool(int(buf))
        elif modulestr.upper() == 'CLKREF':
            buf = yield self.scpiget("SENSE:LOCK:REFERENCE?")
            yield bool(int(buf))
        else:
            yield -1


    @sync_async
    def read(self):
        """
        Read a single VRT packet from the WSA.
        """
        return vrt_packet_reader(self.connector.raw_read)

    def raw_read(self, num):
        """
        Raw read of VRT socket data from the WSA.

        :param num: the number of bytes to read
        :returns: bytes
        """
        return self.connector.raw_read(num)


    def sweep_add(self, entry):
        """
        Add an entry to the sweep list

        :param entry: the sweep entry to add
        :type entry: pyrf.config.SweepEntry
        """
        self.scpiset(":sweep:entry:new")
        if 'rfe_mode' in self.properties.SWEEP_SETTINGS:
            self.scpiset(":sweep:entry:mode %s" % (entry.rfe_mode))
        self.scpiset(":sweep:entry:freq:center %d, %d" % (entry.fstart, entry.fstop))
        self.scpiset(":sweep:entry:freq:step %d" % (entry.fstep))
        self.scpiset(":sweep:entry:freq:shift %d" % (entry.fshift))
        self.scpiset(":sweep:entry:decimation %d" % (entry.decimation))
        if 'antenna' in self.properties.SWEEP_SETTINGS:
            self.scpiset(":sweep:entry:antenna %d" % (entry.antenna))
        if 'gain' in self.properties.SWEEP_SETTINGS:
            self.scpiset(":sweep:entry:gain:rf %s" % (entry.gain))
        if 'attenuator' in self.properties.SWEEP_SETTINGS:
            self.scpiset(":sweep:entry:attenuator %s" % (
                1 if entry.attenuator else 0))
        self.scpiset(":sweep:entry:gain:if %d" % (entry.ifgain))
        self.scpiset(":sweep:entry:spp %d" % (entry.spp))
        self.scpiset(":sweep:entry:ppb %d" % (entry.ppb))
        self.scpiset(":sweep:entry:dwell %d,%d" %
            (entry.dwell_s, entry.dwell_us))
        self.scpiset(":sweep:entry:trigger:type %s" % (entry.trigtype))
        if entry.trigtype.lower() == 'level':
            self.scpiset(":sweep:entry:trigger:level %d, %d, %d" % (entry.level_fstart, entry.level_fstop, entry.level_amplitude))
        self.scpiset(":sweep:entry:save")

    @sync_async
    def sweep_read(self, index):
        """
        Read an entry from the sweep list.

        :param index: the index of the entry to read
        :returns: sweep entry
        :rtype: pyrf.config.SweepEntry
        """
        ent = SweepEntry()

        entrystr = yield self.scpiget(":sweep:entry:read? %d" % index)

        values = entrystr.split(',')
        for setting, value in zip(self.properties.SWEEP_SETTINGS, values):
            if setting not in ('gain', 'trigtype'):
                value = int(value)
            setattr(ent, setting, value)

        yield ent

    @sync_async
    def sweep_iterations(self, count=None):
        """
        Set the number of iterations for the complete sweep list,

        :param count: the number of iterations, 0 for infinite
        :returns: the current number of iterations if count is None
        """
        if count is None:
            number = yield self.scpiget(":sweep:list:iterations?")
            yield int(number)
        else:
            self.scpiset(":sweep:list:iterations %d" % (count,))

    def sweep_clear(self):
        """
        Remove all entries from the sweep list.
        """
        self.scpiset(":sweep:entry:delete all")


    def sweep_start(self, start_id = None):
        """
        Start the sweep engine.
        """
        if start_id:
            self.scpiset(":sweep:list:start %d" % start_id);
        else:
            self.scpiset(":sweep:list:start");


    def sweep_stop(self):
        """
        Stop the sweep engine.
        """
        self.scpiset(":sweep:list:stop")


    def flush_captures(self):
        """
        Flush capture memory of sweep captures.
        """
        self.scpiset(":SYSTEM:FLUSH")

    def stream_start(self, stream_id=None):
        """
        This command begins the execution of the stream capture.
        It will also initiate data capturing.  Data packets will
        be streamed (or pushed) from the WSA whenever data
        is available.

        :param stream_id: optional unsigned 32-bit stream identifier
        """
        self.scpiset(':TRACE:STREAM:START' +
            (' %d' % stream_id if stream_id else ''))

    def stream_stop(self):
        """
        This command stops the stream capture.  After receiving
        the command, the WSA system will stop when the current
        capturing VRT packet is completed.
        """
        self.scpiset(':TRACE:STREAM:STOP')

    @sync_async
    def stream_status(self):
        """
        This query returns the current running status of the
        stream capture mode.

        :returns: 'RUNNING' or 'STOPPED'
        """
        yield self.scpiget(":TRACE:STREAM:STATUS?")

    @sync_async
    def attenuator(self, enable=None):
        """
        This command enables, disables or queries the WSA's RFE 20
        dB attenuation.

        :param enable: True or False to set; None to query
        :returns: the current attenuator state
        """
        if enable is None:
            enable = yield self.scpiget(":INPUT:ATTENUATOR?")
            enable = bool(int(enable))
        else:
            self.scpiset(":INPUT:ATTENUATOR %s" % (1 if enable else 0))
        yield enable

    @sync_async
    def errors(self):
        """
        Flush and return the list of errors from past commands
        sent to the WSA. An empty list is returned when no errors
        are present.
        """
        errors = []
        while True:
            error = yield self.scpiget(":SYSTEM:ERROR?")
            num, message = error.strip().split(',', 1)
            num = int(num)
            message = message.strip('"')
            if not num:
                break
            errors.append((num, message))
        yield errors

    def apply_device_settings(self, settings):
        """
        This command takes a dict of device settings, and applies them to the 
        WSA

        :param settings: dict containing settings such as gain,antenna,etc
        """
        device_setting = {
            'freq': self.freq,
            'antenna': self.antenna,
            'gain': self.gain,
            'ifgain': self.ifgain,
            'fshift': self.fshift,
            'decimation': self.decimation,
            'spp': self.spp,
            'ppb': self.ppb,
            'trigger': self.trigger,
            'attenuator': self.attenuator,
            'rfe_mode': self.rfe_mode,
            'iq_output_path': self.iq_output_path,
            'pll_reference': self.pll_reference,
            }

        for k, v in settings.iteritems():
            device_setting[k](v)


def parse_discovery_response(response):
    """
    This function parses the WSA's raw discovery response

    :param response: The WSA's raw response to a discovery query
    :returns: Return (model, serial, firmware version) based on a discovery
    response message
    """
    RESPONSE_HEADER_FORMAT = '>II'
    WSA4000_DISCOVERY_VERSION = 1
    WSA5000_FORMAT = '16s16s20s'

    version = struct.unpack(RESPONSE_HEADER_FORMAT, response[:8])[1]
    if version == WSA4000_DISCOVERY_VERSION:
        return ('WSA4000', response[8:].split('\0', 1)[0], None)
    return tuple(v.rstrip('\0') for v in struct.unpack(WSA5000_FORMAT,
        response[8:]))

def discover_wsa(wait_time=0.125):
    """
    This function returns a list that contains all of the WSA's available
    on the local network

    :param wait_time: The total time to wait for responses in seconds
    :returns: Return a list of dicts (MODEL, SERIAL, FIRMWARE, IP) of all the WSA's
    available on the local network
    """

    cs = socket.socket(socket.AF_INET, socket.SOCK_DGRAM)
    cs.setsockopt(socket.SOL_SOCKET, socket.SO_BROADCAST, 1)
    cs.setblocking(0)

    wsa_list = []

    if platform.system() == 'Windows':
        destinations = get_broadcast_addresses()
    else:
        destinations = ['<broadcast>']

    for d in destinations:
        # send query command to WSA
        query_struct = DISCOVERY_QUERY
        cs.sendto(query_struct, (d, DISCOVERY_UDP_PORT))

    while True:
        ready, _, _ = select.select([cs], [], [], wait_time)
        if not ready:
            break
        data, (host, port) = cs.recvfrom(1024)

        model, serial, firmware = parse_discovery_response(data)

        wsa_list.append({"MODEL": model,
                        "SERIAL": serial,
                        "FIRMWARE": firmware,
                        "HOST": host})
    return  wsa_list

# for backwards compatibility
WSA4000 = WSA
<|MERGE_RESOLUTION|>--- conflicted
+++ resolved
@@ -70,15 +70,6 @@
     SWEEP_FREQ_RANGE = (100*M, 20000*M)
     RFE_ATTENUATION = 20
     RFE_MODES = ('ZIF', 'SH', 'SHN', 'HDR', 'IQIN', 'DD')
-<<<<<<< HEAD
-
-    FULL_BW = {'ZIF': 125*M, 'HDR': 162760, 'SH': 62500000 , 'SHN': 62500000, 'IQIN': 62500000, 'DD': 62500000}
-    USABLE_BW = {'ZIF': 100*M, 'HDR': 100000, 'SH': 40000000,'SHN': 40000000, 'IQIN': 50000000, 'DD': 62500000}
-    MIN_TUNABLE = {'ZIF': 50*M, 'HDR': 50*M, 'SH': 50*M, 'SHN': 50*M,'IQIN': 0.1*M, 'DD': 31.2*M}
-    MAX_TUNABLE = {'ZIF': 20000*M, 'HDR': 20000*M, 'SH': 20000*M,'SHN': 20000*M, 'IQIN': 0.1*M, 'DD': 31.2*M}
-    MIN_DECIMATION = {'ZIF': 4, 'HDR': None, 'SH': 4, 'SHN': 4,'IQIN': None, 'DD': None}
-    MAX_DECIMATION = {'ZIF': 1024, 'HDR': None, 'SH': 4, 'SHN': 4,'IQIN': None, 'DD': None}
-=======
     DEFAULT_SAMPLE_TYPE = {
         'ZIF': IQ,
         'SH': I_ONLY,
@@ -135,7 +126,6 @@
         'IQIN': 1024,
         'DD': 1024,
         }
->>>>>>> 02135b69
     DECIMATED_USABLE = 0.80
     PASS_BAND_CENTER = {
         'ZIF': 0.5,
