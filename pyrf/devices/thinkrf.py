--- conflicted
+++ resolved
@@ -50,23 +50,14 @@
     CAPTURE_FREQ_RANGES = [(0, 50*M, I_ONLY), (100*M, 20000*M, IQ)]
     SWEEP_FREQ_RANGE = (100*M, 20000*M)
 
-<<<<<<< HEAD
     RFE_MODES = ('ZIF', 'HDR', 'SH')
 
     FULL_BW = {'ZIF': 125*M, 'HDR': 162760, 'SH': 62500000}
     USABLE_BW = {'ZIF': 100*M, 'HDR': 100000, 'SH': 40000000}
-    MIN_TUNABLE = {'ZIF': 45*M}
+    MIN_TUNABLE = {'ZIF': 90*M}
     MAX_TUNABLE = {'ZIF': 20000*M}
     MIN_DECIMATION = {'ZIF': 4, 'HDR': None, 'SH': 4}
     MAX_DECIMATION = {'ZIF': 1024, 'HDR': None, 'SH': 4}
-=======
-    FULL_BW = 125*M
-    USABLE_BW = 100*M
-    MIN_TUNABLE = 90*M
-    MAX_TUNABLE = 20000*M
-    MIN_DECIMATION = 4
-    MAX_DECIMATION = 1024
->>>>>>> 8208e6d6
     DECIMATED_USABLE = 0.80
     PASS_BAND_CENTER = {'ZIF': 0.5, 'HDR': 0.6, 'SH': 0.6}
     DC_OFFSET_BW = 240000 # XXX: an educated guess
