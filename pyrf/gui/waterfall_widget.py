import sys
import collections
import threading
import time
import itertools
import ctypes
import Queue
import logging

<<<<<<< HEAD
# import required libraries
=======
>>>>>>> 6bfcfe4b
from PySide import QtGui, QtCore
import pyqtgraph as pg
import pyqtgraph.functions as pgfuncs
import numpy as np

FRAME_WAIT_TIMEOUT_s = 0.2
CROSSHAIR_FPS = 10.0

<<<<<<< HEAD
DLOG_ENABLED = False
DLOG_start_time = None
def dlog(msg):
    """Simple debug logging function."""
    if DLOG_ENABLED:
        global DLOG_start_time
        if DLOG_start_time is None:
            DLOG_start_time = time.time()
        print "%5.3f - %s" % (time.time() - DLOG_start_time, msg)
=======
logger = logging.getLogger(__name__)
dlog = logger.debug

# workaround for pyqtgraph trying to compile external lib at runtime
pg.setConfigOption('useWeave', False)
>>>>>>> 6bfcfe4b


class WaterfallModel(QtCore.QObject):
    sigNewDataRow = QtCore.Signal(tuple) #(time_s, data_row, metadata)
    sigReset = QtCore.Signal(tuple) # (x_data, all_rows)
    
    #Assumption is that it will be a FIFO, scope-style. ie: fast data
    #arrivals going on for a long time, with old data dropping away.
    
    def __init__(self, x_data = None, max_len = 2048):
        self._start_time_s = 0.0
        self._x_data = x_data
        self._min_x = None
        self._max_x = None
        self._x_len = None
        self._max_len = max_len
        
        self._set_x_data_stats()
        
        self._history = collections.deque() #of (timestamp_s, data, metadata)
        
        self._mutex = threading.RLock()
        
        super(WaterfallModel, self).__init__()
    
    def _set_x_data_stats(self):
        if self._x_data is None:
            self._min_x = None
            self._max_x = None
            self._x_len = None
        else:
            self._min_x = np.min(self._x_data)
            self._max_x = np.max(self._x_data)
            self._x_len = len(self._x_data)
        
    def add_row(self, data, metadata = None, timestamp_s = None):
        if self._x_data is None:
            #we've never been given x data, but we need it! Generate some
            #bogus x data that is just a 0-based range...
            self._x_data = np.arange(len(data))
            self._set_x_data_stats()
        
        assert len(data) == self._x_len
        assert data.ndim == 1
            
        if timestamp_s is None:
            timestamp_s = time.time()
        
        with self._mutex:
            data_tuple = (timestamp_s, data, metadata)
            self._history.append(data_tuple)
            if len(self._history) > self._max_len:
                self._history.popleft()
            self.sigNewDataRow.emit(data_tuple)
    
    def get_all_data(self):
        with self._mutex:
            #deque iterator efficiency *should* be fine with this generator...
            # - deque indexing is NOT efficient
            if self._history:
                data_arrays = (d[1] for d in self._history)
                all_data = np.vstack(tuple(data_arrays)).T
            else:
                all_data = np.ndarray((0, self._x_len))
        return all_data
    
    def get_latest_data(self, num_rows, pad_black = True):
        #st = time.time()
        with self._mutex:
            if self._history:
                no_data = False
                #use the deque's fast iterator to get num_rows, starting with
                #the latest (which is the last element in the deque since we
                #add to the end)...
                # - result is that the oldest (of num_rows) is at the end/bottom,
                #    which is what we want.
                data_iter = itertools.islice(reversed(self._history), num_rows)
                #materialize as a tuple of so we can vstack them...
                data_arrays = tuple(d[1] for d in data_iter)
            else:
                no_data = True
        
        if no_data:
            #No data rows have been added yet! If we know how wide our data
            #is *supposed* to be, we'll at least return an array of the
            #correct width. Otherwise, we'll return None.
            num_data_cols = self._x_len
            if not num_data_cols:
                ret = None
            elif pad_black:
                ret = np.NINF * np.ones((num_rows, num_data_cols))
            else:
                ret = np.ndarray((0, num_data_cols))
        else:
            #make the 2D array with vstack...
            if data_arrays:
                all_data = np.vstack(data_arrays)
            else:
                all_data = np.ndarray((0, self._x_len))
            if pad_black and (num_rows > len(data_arrays)):
                #make just enough 'black' rows to pad to the provided number
                #of rows...
                ones_padding = np.ones((num_rows - len(data_arrays), self._x_len))
                black_padding = ones_padding * np.NINF
                #black_padding = ones_padding * 0
                #stack the black padding below the actual waterfall data
                all_data = np.vstack((all_data, black_padding))
            ret = all_data
        return ret

    
    def get_vslice(self, x):
        """Returns a vertical slice (eg: single freq.) from the model at x.
        
        The returned slice is a two-tuple: (x_data, y_data).
        
        """
        if self._x_data is None:
            return (np.empty(0), np.empty(0))
        
        with self._mutex:
            #for now just find the index of the first one >=
            for i, val in enumerate(self._x_data):
                if val >= x:
                    break
            idx = i
            #assemble the historical data...
            # - TODO: a better way to do this
            ret_t = np.zeros(len(self._history))
            ret_data = np.zeros(len(self._history))
            for i, (t, data, md) in enumerate(self._history):
                ret_t[i] = t
                ret_data[i] = data[idx]
        return ret_t, ret_data
    
    def set_max_len(self, max_len):
        with self._mutex:
            self._max_len = max_len
            for i in xrange(len(self._history) - max_len):
                self._history.popleft()

    def reset(self, new_x_data = None):
        with self._mutex:
            self._history = collections.deque()
            if new_x_data is not None:
                self._x_data = new_x_data
                self._set_x_data_stats()
            sig_data = (self._x_data, self._history)
            self.sigReset.emit(sig_data)


class _WaterfallImageRenderer(QtCore.QObject):
    
    # NOTES ON THREAD SAFETY:
    #
    # The image renderer is running on a thread.
    #
    # All image manipulation is thread-safe due to the use of the _data_queue for passing image updates around.
    #
    # Any other shared memory access must be careful to use approriate synchronization mechanisms.
    #
    # Also note that the slots (Qt signal handlers) are all executed on timing that is These slots execute with Qt
    # event loop timing. Appropriate thread synchronization mechanisms need
    # to be used for them to play well together!
    
    sigNewImageReady = QtCore.Signal(QtGui.QImage)
    sigImageRendered = QtCore.Signal() #for sync
    sigStatsChanged = QtCore.Signal() #slots call get_stats() to fetch
    
    _instance_count = 0
    
    def __init__(self,
                 #width, #always the width of the model
                 data_model,
                 color_lookup_table,
                 color_lookup_min, #value to map to 0.0 for lookup (ie: black)
                 color_lookup_max, #value to map to 1.0 for lookup (ie: white)
                 max_frame_rate_fps):
        super(_WaterfallImageRenderer, self).__init__()
        self._data_model = data_model
        self._lut = color_lookup_table
        self._lut_levels = (color_lookup_min, color_lookup_max)
        self._frame_period_ms = (1000.0 / float(max_frame_rate_fps))
        
        assert isinstance(data_model, WaterfallModel)
        
        self._active = True
        self._raw_image = None
        self._render_thread_name = None
        
        #We will keep a local copy of the data that is currently being
        #rendered. This *ensures* that we do not lose sync with the model. A
        #good example of when sync is lost (in a BIG way) is if/when the
        #plotting is paused, but the model is continually accumulating data.
        #Keeping a separate copy also enables us to always be able to pick
        #out exact source data for a given row. Also note that using a deque
        #makes access extremely cheap (eg: deque.append(deque.pop()) clocks
        #at < 0.2 us on this laptop).
        self._src_data = collections.deque()
        
        self.__ring_buffer = None
        self.__cur_buffer_row = None
        
        self._raw_image_height  = None
        self._raw_image_width = None
        self._output_image_width = None
        self._output_image_height = None
        
        self._render_pipeline = Queue.Queue()
        self._render_job_count = 0
        self._mutex = threading.RLock() #for generic use (quick stuff only!)
        
        #stats...
        self._stats_lock = threading.Lock()
        self._max_backlog = 0
        
        #Configure thread synchronization stuff...
        self._configure_synchronization()
        
        self._image_ready = False
        
        #Seed the charting with the initial data...
        # - no need... initial resizing will do it.
        #self._do_full_image_refresh()

    def _configure_synchronization(self):
        """Sets up synchronization of the waterfall rendering.
        
        The general synchronization premises are that:
        
        1) We don't want to try and draw faster than the specifed frame rate
           - there is no point in going faster, and we just clog up the
              event loop if we go too quickly.
        2) We don't want to update the image before it is actually drawn
           - data can potentially be arriving for the waterfall off of the
              regular Qt event loop timing.  Updating the backing image when
              the new data arrives could easily cause drawing problems.
        
        """
        #set up regular "frame ok" approvals to ensure we don't draw faster
        #than the specified max_frame_rate_fps...
        self._frame_ok_event = threading.Event()
        self._frame_ok_event.set() #first frame is immediately ok to draw!
        self._fps_timer = QtCore.QTimer()
        self._fps_timer.timeout.connect(self.onFPSTimer)
        self._fps_timer.start(self._frame_period_ms)


    def start_thread(self):
        """Kicks off the rendering thread that actually does all the work."""
        self._render_thread_name = "WFRenderer-%d" % self._instance_count
        self._instance_count += 1
        self._render_thread = threading.Thread(
            target = self._thread_master,
            name = self._render_thread_name,
        )
        self._render_thread.setDaemon(True)
        self._render_thread.start()


    ### ALL CALLS BELOW MUST BE THREAD SAFE
    ### ALL CALLS BELOW MUST BE THREAD SAFE
    ### ALL CALLS BELOW MUST BE THREAD SAFE
    
    
    ## START OF SLOTS ##
    ## START OF SLOTS ##
    ## START OF SLOTS ##
    
    def onImageResize(self, new_size, old_size):
        dlog("_WaterfallImageRenderer.onImageResize fired")
        assert isinstance(new_size, QtCore.QSize)
        assert isinstance(old_size, QtCore.QSize)
        
        new_size_tuple = new_size.toTuple()
        old_size_tuple = old_size.toTuple()
        
        if min(new_size_tuple) <= 0:
            return
        
        if old_size_tuple == (-1, -1):
            #This is our first indication of what size the image widget we
            #will be rendering to is.
            self._output_image_width = new_size_tuple[0]
            self._output_image_height = new_size_tuple[1]
            self._raw_image_height = self._output_image_height
            #self._raw_image_width comes from the data model... but it might
            #not have any data yet! This has to be populated later.
        
        if new_size_tuple != old_size_tuple: #we have a real resize event
            new_width, new_height = new_size_tuple
            old_width, old_height = old_size_tuple
            refresh_image_data = (new_height != old_height)
            
            #updating image params while the render thread may be rendering
            #is a Bad idea, so we'll serialize it in the render pipeline...
            def resize_image():
                dlog("resize_image() closure called")
                self._output_image_width = new_width
                self._output_image_height = new_height
                self._raw_image_height = new_height
                #self._raw_image_width is the width of the current data model
                #(if it *has* data).
                
                if refresh_image_data:
                    # Keep it simple for now and just re-fetch all the
                    # appropriate data and redraw. This could be smarter.
                    # Note that both calls are thread safe.
                    new_data = self._get_data_from_model(new_height)
                    if new_data is None:
                        self._draw_no_data_image()
                    else:
                        self._create_image(new_data)
            
            #queue up the resize in the render pipeline...
            #if refresh_image_data:
                ##anything else in the pipeline is pointless
                #with self._render_pipeline.mutex:
                    #self._render_pipeline.queue.clear()
            self._render_pipeline.put(resize_image)
    
    
    def onFPSTimer(self):
        #Indicate it is ok to work on the next frame...
        self._frame_ok_event.set()
    
    
    ## END OF SLOTS ##
    ## END OF SLOTS ##
    ## END OF SLOTS ##
    
    
    def _drain_queue(self):
        """Returns a list of new data from the queue (earliest first).
        
        Blocks until there is new data, so the returned list will always have
        a length of at least one.
        
        """
        #TODO: add limiting for when we can't keep up with incoming data
        new_data = []
        
        #block until we get one...
        #dlog("about to block on queue get...")
        new_data.append(self._render_pipeline.get(block=True))
        #dlog("queue get completed")
        
        #grab the rest of 'em (if any)...
        while self._render_pipeline.qsize() > 0:
            try:
                new_data.append(self._render_pipeline.get(block=False))
            except Queue.Empty:
                #Should never happen due to qsize checking!!!  If this happens
                #someone other than us is being evil and draining our queue.
                msg = "Code error: Unexpected empty queue in waterfall"
                raise Exception(msg)
        
        last_max_backlog = self._max_backlog
        with self._stats_lock:
            self._max_backlog = max(self._max_backlog, len(new_data))
        
        if last_max_backlog != self._max_backlog:
            dlog("New pipeline backlog record = %d" % self._max_backlog)
            self.sigStatsChanged.emit()
        
        return new_data
    
    def _wait_for_frame_ok(self):
        """Waits until our frame is ok to draw, or we're no longer active."""
        assert threading.current_thread().name == self._render_thread_name
        
        while self._active:
            if self._frame_ok_event.wait(FRAME_WAIT_TIMEOUT_s) == True:
                #immediately clear the event for the next time...
                self._frame_ok_event.clear()
                #dlog("FRAME OK!")
                break
    
    def rebuild_output_image(self):
        """
        Process all pending items in the rendering pipeline and signal
        new generated output image if one is available.
        """
        self._process_rendering_pipeline()

        if self._raw_image is None:
            return

        output_image = self._raw_image.scaled(self._output_image_width,
                                              self._output_image_height)
        self.sigNewImageReady.emit(output_image)

    def _thread_master(self):
        """The master function that is run on the rendering thread."""
        # This IS the rendering thread.
        while self._active:
            self.rebuild_output_image()

            if self._raw_image is None:
                continue

            #emit signals...
            # - note that the sigImageRendered emit statement will block due
            #    to the way we connected it.  This is intentional and is a
            #    cheap way for us to do nothing on this thread until the main
            #    Qt event loop has rendered the image.
            self.sigImageRendered.emit() #blocking emit
            self._wait_for_frame_ok()
    
    
    def _point_raw_image_at_cur_offset(self):
        """Sets the address of the _qimage data to the current/correct
        circular buffer location.
        
        """
        assert threading.current_thread().name == self._render_thread_name
        
        raw_w = self._raw_image_width
        raw_h = self._raw_image_height
        #get the precise memory location we want to start the buffer from...
        pixel_offset = self.__cur_buffer_row * raw_w
        byte_offset = 4 * pixel_offset
        ptr = ctypes.c_char.from_buffer(self.__ring_buffer, byte_offset)
        #construct the display image from the memory at this pointer...
        fmt = QtGui.QImage.Format.Format_ARGB32
        self._raw_image = QtGui.QImage(ptr, raw_w, raw_h, fmt)
    
    
    def _draw_no_data_image(self):
        """Draws the waterfall how it should be drawn when there is no data."""
        #currently we'll just paint it all "black", but in a way that doesn't
        #mess with any img data tracking. For good measure we'll also make
        #sure to serialize in the pipeline...
        def _draw_ndi():
            img_data = np.NINF * np.ones((2, 2))
            argb, alpha = pgfuncs.makeARGB(img_data,
                                           lut=self._lut,
                                           levels=self._lut_levels,
                                           )
            self._raw_image = pgfuncs.makeQImage(argb, alpha, transpose=False)
        self._render_pipeline.put(_draw_ndi)
    
    
    def _create_image(self, img_data):
        """This is the new image handler in the render pipeline.
        
        Regenerates a completely new image, given the new img_data.
        
        """
        assert threading.current_thread().name == self._render_thread_name
        assert img_data.ndim == 2
        
        dlog("_create_image called and re-assigning raw image dimensions")
        with self._mutex:
            #self._raw_image_height is dictated by the widget height, but the
            #raw img width comes from the underlying data model...
            self._raw_image_width = img_data.shape[1]
            
            #only keep a record of those rows that have data...
            # - soemthing is backwards here... we should be able to have the
            #    real data instead of going backwards from img data.
            # - FIXME
            populated_row_filter = img_data[:, 0] != np.NINF
            populated_img_data = img_data[populated_row_filter, :]
            
            self._src_data = collections.deque(populated_img_data)
            
            argb, alpha = pgfuncs.makeARGB(img_data,
                                           lut=self._lut,
                                           levels=self._lut_levels,
                                           )
            tmp_img = pgfuncs.makeQImage(argb, alpha, transpose=False)
            
            # We now have a fully generated tmp_image. We need to prep the
            # doubled-up ring buffer by setting up two copies and initializing
            # our current frame pointer offset...
            self.__ring_buffer = np.vstack((tmp_img.data, tmp_img.data))
            dlog("ring buffer size set to %r" % (self.__ring_buffer.shape, ))
            self.__cur_buffer_row = self._raw_image_height
            
            #set our _qimage to point at the proper location in the ring buffer...
            self._point_raw_image_at_cur_offset()
            
            self._image_ready = True
    
    
    def _add_image_row(self, row_data):
        """This is the new row handler in the render pipeline."""
        if self._image_ready == False:
            return
        
        st = time.time()
        with self._mutex:
            #get (potentially) shared memory access out of the way...
            # - all are (must be) immutable
            if self._raw_image_width is None:
                #This is the first time we've been able to figure out the
                #data width! This happens when a data model initially did not
                #even have the x data specified.
                self._raw_image_width = self._data_model._x_len
            
            assert threading.current_thread().name == self._render_thread_name
            assert row_data.shape == (self._raw_image_width, )
                
            img_cols = self._raw_image_width
            img_rows = self._raw_image_height
            
            lut = self._lut
            lut_levels = self._lut_levels
            
            self.__cur_buffer_row -= 1
            if self.__cur_buffer_row < 0:
                self.__cur_buffer_row = img_rows
            
            idx1 = self.__cur_buffer_row
            idx2 = self.__cur_buffer_row + img_rows - 1
            
            #update the local copy of source data...
            self._src_data.append(row_data)
            if len(self._src_data) > img_rows:
                self._src_data.popleft()
        
        argb, alpha = pg.functions.makeARGB(row_data.reshape((1, img_cols)),
                                            lut=lut,
                                            levels=lut_levels)
        new_img_row = pg.functions.makeQImage(argb, alpha, transpose=False)
        
        dlog("writing ring rows %d and %d.  num_rows = %d, buffer shape = %r" % (idx1, idx2, img_rows, self.__ring_buffer.shape))
        self.__ring_buffer[idx1, :, :] = new_img_row.data
        self.__ring_buffer[idx2, :, :] = new_img_row.data
        
        et1 = time.time() - st
        self._point_raw_image_at_cur_offset()
        
        et2 = time.time() - st
        pass #as a breakpoint anchor
    
    
    def _process_rendering_pipeline(self):
        """Removes and processes all instructions in the pipeline.
        
        Pipeline instructions can be:
            1) a callable that needed to be serialized in the render pipeline
            2) a new row (1D array)
            3) a full image (2D array)
        
        """
        assert threading.current_thread().name == self._render_thread_name
        
        instructions = self._drain_queue()
        #should probably have instructions in the buffer be explicitly
        #identified (eg: (instr_type, instr_data)) and dispatch accordingly,
        #but this works well enough for now.
        for job in instructions:
            if callable(job):
                job()
            elif job.ndim == 1:
                self._add_image_row(job)
            elif job.ndim == 2:
                self._create_image(job)
            self._render_job_count += 1
    
    def _do_full_image_refresh(self):
        """Triggers a complete redraw with new data."""
        dlog("Full image refresh triggered!")
        img_data = self._get_data_from_model(self._raw_image_height)
        if img_data is None:
            self._draw_no_data_image()
        else:
            self._render_pipeline.put(img_data)


    def _get_data_from_model(self, num_rows):
        #This is thread-safe because get_latest_data is.
        return self._data_model.get_latest_data(num_rows, True)

    ### PUBLIC METHODS
    ### PUBLIC METHODS
    ### PUBLIC METHODS
    
    def setLookupTable(self, lut):
        dlog("setLookupTable called")
        if not np.array_equal(self._lut, lut):
            self._lut = lut
            if self._raw_image is not None:
                dlog("setLookupTable triggered a full image refresh!")
                self._do_full_image_refresh()
    
    def add_image_row(self, data_row):
        assert data_row.ndim == 1
        #Note that the data queue handles both new rows and full data sets.
        if len(self._data_model._history) == 1:
            self.set_new_data_model(self._data_model)
        else:
            self._render_pipeline.put(data_row)
    
    def set_image_data(self, data, pre_render_call = None):
        #This call is thread safe.
        assert len(data.shape) == 2
        #It is very possible that the data queue may be being cleared out at
        #the moment by the rendering thread. There may even be some rows left
        #to clear out. However, since we've got a brand spanking new image to
        #render we safely jump the gun and trigger a full render (by
        #providing a full data set instead of a row).
        with self._render_pipeline.mutex:
            self._render_pipeline.queue.clear()
            if pre_render_call:
                assert callable(pre_render_call)
                self._render_pipeline.queue.append(pre_render_call)
            self._render_pipeline.queue.append(data)
    
    def get_stats(self):
        with self._stats_lock:
            stats = {
                "max_backlog": self._max_backlog,
            }
        return stats
    
    def get_hslice(self, row_num):
        """Gets the source data for the current image row at row_num.
        
        Returned data is a two-tuple: (xdata, ydata), where:
        
        xdata is the actual x data from the source model, and
        ydata is the source data for the given row_num.
        
        """
        if row_num < 0:
            #An example of when this happens is when the mouse is hovering
            #over an area with no data.
            return None
        
        if self._data_model._x_data is None:
            xdata = ydata = np.empty(0)
        else:
            xdata = self._data_model._x_data
            ydata = self._src_data[row_num]
        return (xdata, ydata)
    
    def get_vslice(self, col_num):
        """Gets the source data for the current image row at col_num.
        
        Returned data is a two-tuple: (xdata, ydata), where
        
        xdata is the row number from the waterfall plot, and ydata is the
        historical source data, one point per row number (limited to what is
        displayed in the plot).
        
        For accessing *real* data, the underlying data model should be used
        instead.
        
        """
        with self._mutex:
            npts = len(self._src_data)
            xdata = np.arange(npts)
            ydata = np.empty(npts)
            for i, val in enumerate(self._src_data):
                ydata[i] = val[col_num]
        return (xdata, ydata)
    
    def set_new_data_model(self, data_model):
        """Cleanly changes the data model the renderer uses."""
        #This call is thread safe.
        assert isinstance(data_model, WaterfallModel)
        if not self._raw_image_height:
            return
        def _reset_data_model():
            self._data_model = data_model
            self._raw_image_width = self._data_model._x_len
        #Get the new data to plot, and 
        new_data = self._get_data_from_model(self._raw_image_height)
        if new_data is None:
            self._draw_no_data_image()
        else:
            self.set_image_data(new_data, _reset_data_model)


class _WaterfallImageWidget(QtGui.QWidget):
    """The widget where the waterfall itself is drawn."""
    
    sigResized = QtCore.Signal(QtCore.QSize, QtCore.QSize)
    sigMouseMoved = QtCore.Signal(int, int) #(x, y) in pixels
    sigMouseClicked = QtCore.Signal(int, int) #(x, y) in pixels
    
    def __init__(self,
                 parent = None,
                 mouse_move_crosshair = True,
                 mouse_click_crosshair = True,
                 ):
        super(_WaterfallImageWidget, self).__init__(parent)
        self.setSizePolicy(QtGui.QSizePolicy.Expanding,
                           QtGui.QSizePolicy.Expanding)

        #self.setAttribute(Qt.WA_StaticContents)
        self._qimage = QtGui.QImage()
        
        self._mouse_move_crosshair = mouse_move_crosshair
        self._mouse_click_crosshair = mouse_click_crosshair
        
        if self._mouse_click_crosshair:
            self._click_ch_h = QtGui.QRubberBand(QtGui.QRubberBand.Line, self)
            self._click_ch_v = QtGui.QRubberBand(QtGui.QRubberBand.Line, self)
            
            self._click_ch_h.show()
            self._click_ch_v.show()
            self._set_click_crosshair(-1, -1)
        
        if mouse_move_crosshair:
            self._move_crosshair_xy = (None, None)
            self._last_move_crosshair_xy = self._move_crosshair_xy
            
            #Configure crosshair lines...
            self._move_ch_h = QtGui.QRubberBand(QtGui.QRubberBand.Line, self)
            self._move_ch_v = QtGui.QRubberBand(QtGui.QRubberBand.Line, self)
            self._move_ch_h.show()
            self._move_ch_v.show()
            self._set_move_crosshair(-1, -1)
            
            #Tell Qt we actually want mouse events...
            self.setMouseTracking(True)
            
            #limit the crosshair painting speed...
            # - intended to help with massive slowdowns happening with mouse
            #    processing, but it didn't help (yet?).  See the slot, too.
            self._move_crosshair_timer = QtCore.QTimer()
            self._move_crosshair_timer.timeout.connect(self._onMoveCrosshairTimer)
            self._move_crosshair_timer.start(1.0 / CROSSHAIR_FPS)
        
        #self.show()
    
    def paintEvent(self, event):
        #dlog("_WaterfallImage paintEvent triggered.  Current size = %r, rect = %r" % (self.size().toTuple(), event.rect().getRect()))
        
        #FOR RENDERING SPEED, SEE THIS THREAD:
        #http://www.qtcentre.org/threads/6929-Any-fast-way(-lt-10ms)-to-display-640*480-QImage-on-QGraphicsScene?p=184003#post184003
        
        #see post #8 as well to try the excellent QGraphicsScene,
        #QGraphicsPixmapItem, QGraphicsView example (including the GL
        #viewport, commented out). The fps method is very good, too. Shoudl
        #do in my update routine as a measure of how fast we are going.
        #
        #trying the C code directly (esp. with different image sizes) would
        #be very illuminating.
        #
        #Note that the pixmap setting thing is somewhat misleading since it
        #has a set of pregenerated pixmaps to work with, wehreas we need to
        #generate them on the fly, one for each frame (and pixmap generation
        #is rumoured to be slow... time it!).
        
        painter = QtGui.QPainter(self)
        dirty_rect = event.rect()
        
        painter.drawImage(dirty_rect, self._qimage, dirty_rect)

    def resizeEvent(self, event):
        #Need to broadcast this primarily so that the image renderer can know
        #what dimensions to render...
        dlog("Waterfall image resized to %r and 'sigResized' about to be emitted" % (event.size().toTuple(), ))
        self.sigResized.emit(event.size(), event.oldSize())
        #dlog("Waterfall image 'sigResized' signal has been emitted.")
        super(_WaterfallImageWidget, self).resizeEvent(event)
    
    def onWaterfallImageUpdate(self, new_image):
        #dlog("Image update signal received by _WaterfallImageWidget slot")
        self._qimage = new_image
        
        #Request a Qt repaint to be scheduled (and when it *does* eventually
        #happen, self.paintEvent is invoked)...
        self.update()
    
    def updateGeometry(self):
        dlog("updateGeometry called!")
        super(_WaterfallImageWidget, self).updateGeometry()


    def _set_move_crosshair(self, x, y):
        self._move_crosshair_xy = (x, y)

    def _set_click_crosshair(self, x, y):
        w, h = self.size().toTuple()
        self._click_ch_h.setGeometry(0, y, w, 1)
        self._click_ch_v.setGeometry(x, 0, 1, h)
        if x >= 0: #mouse is in the window
            self.sigMouseClicked.emit(x, y)

    def _onMoveCrosshairTimer(self):
        #dlog("crosshair update!")
        
        #this exists because moving the crosshair around on every mousemove
        #was inexplicably slow... BUT... this timer did not help much!
        #Something else is going on (tbd).
        if self._move_crosshair_xy == self._last_move_crosshair_xy:
            return
        else:
            w, h = self.size().toTuple()
            x, y = self._move_crosshair_xy
            
            self._move_ch_h.setGeometry(0, y, w, 1)
            self._move_ch_v.setGeometry(x, 0, 1, h)
            
            self._last_move_crosshair_xy = self._move_crosshair_xy
            
            if x >= 0: #mouse is in the window
                self.sigMouseMoved.emit(x, y)


    def mouseMoveEvent(self, event):
        super(_WaterfallImageWidget, self).mouseMoveEvent(event)
        if not self._mouse_move_crosshair:
            return
        dlog("Mouse moved to (%d, %d)" % (event.x(), event.y()))
        self._set_move_crosshair(*event.pos().toTuple())
    
    def mousePressEvent(self, event):
        super(_WaterfallImageWidget, self).mousePressEvent(event)
        if not self._mouse_click_crosshair:
            return
        dlog("Mouse clicked at (%d, %d)" % (event.x(), event.y()))
        self._set_click_crosshair(*event.pos().toTuple())
        


class WaterfallPlotWidget(QtGui.QWidget):
    """Top level waterfall widget.
    
    Contains multiple widgets: the waterfall image, and the gradient editor.
    
    """
    #sigMouseMoved = QtCore.Signal(object)
    sigMouseMoved = QtCore.Signal(float, float, object, object) #(xval, yval, hslice, vslice)
    sigMouseClicked = QtCore.Signal(float, float, object, object) #(xval, yval, hslice, vslice)
    
    def __init__(self,
                 data_model,
                 parent = None, #Qt parent
                 scale_limits = None, #(min_val, max_val) or None (autoscale to data)
                 display_threshold = None, # > this or not displayed
                 vertical_stretch = False,
                 max_frame_rate_fps = 60,
                 show_gradient_editor = True,
                 mouse_move_crosshair = True,
                 mouse_move_history_slicing = True,
                 mouse_click_crosshair = True,
                 mouse_click_history_slicing = True,
                 ):
        """
        
        num_rows == -1 means to plot all data in the model.
        
        """
        assert isinstance(data_model, WaterfallModel)
        super(WaterfallPlotWidget, self).__init__(parent)
        
        if scale_limits is not None:
            try:
                scale_min, scale_max = scale_limits
            except ValueError:
                msg = ("If scale_limits is specified, it must be a tuple like "
                       "(black_level, white_level)")
                raise ValueError(msg)
            self._scale_limits = scale_limits
        self._show_ge = show_gradient_editor
        self._vertical_stretch = vertical_stretch
        self._data_model = data_model
        self._mouse_move_crosshair = mouse_move_crosshair
        self._mouse_move_history_slicing = mouse_move_history_slicing
        self._mouse_click_crosshair = mouse_click_crosshair
        self._mouse_click_history_slicing = mouse_click_history_slicing
        
        self._pending_mouse_move_pos = None
        
        self._LUT_PTS = 256
        self._latest_lut = None
        
        #create child widgets...
        #self._plot_widget = pg.PlotWidget(self)
        self._wf_img = _WaterfallImageWidget(
            mouse_move_crosshair = mouse_move_crosshair,
            mouse_click_crosshair = mouse_click_crosshair,
        )
        
        if self._show_ge:
            self._gradient_editor = pg.GradientWidget(parent = self,
                                                      orientation = "left")
            self._gradient_editor.loadPreset('thermal')
        
        #configure the widgets...
        #self._plot_widget.addItem(self._wf_img)
        #self._wf_img.setLookupTable(self._get_lut)
        
        #do layout...
        hbox = QtGui.QHBoxLayout(self)
        #hbox.addWidget(self._plot_widget)
        if self._show_ge:
            hbox.addWidget(self._gradient_editor)
        hbox.addWidget(self._wf_img)
        
        #Configure the background image renderer (but don't start it yet)...
        self._renderer = _WaterfallImageRenderer(data_model,
                                                 self._get_lut(),
                                                 scale_min,
                                                 scale_max,
                                                 max_frame_rate_fps)
        
        #connect signals...
        self._connect_signals()
        
    def onImageRendered(self):
        """This stub only exists to enable convenient synchronization with
        the Qt::BlockingQueuedConnection connection type.
        
        """
        #dlog("onImageRendered fired!")
        pass

    
    def _toggle_model_slots(self, enable):
        if enable:
            self._data_model.sigNewDataRow.connect(self._onNewDataRow)
            self._data_model.sigReset.connect(self._onModelReset)
        else:
            self._data_model.sigNewDataRow.disconnect(self._onNewDataRow)
            self._data_model.sigReset.disconnect(self._onModelReset)
    
    def _connect_signals(self):
        
        #deal with new data rows when they arrive...
        self._toggle_model_slots(True)
        
        #Let the image renderer know what size images to render (when the
        #target image is resized)...
        self._wf_img.sigResized.connect(self._renderer.onImageResize)
        
        #Make any adjustments (eg: redraw) needed when the color lookup table
        #changes...
        if self._show_ge:
            self._gradient_editor.sigGradientChanged.connect(
                self._onGradientChange
            )
        
        #Hook up mouse movement handling...
        self._wf_img.sigMouseMoved.connect(self._onImageMouseMove)
        self._wf_img.sigMouseClicked.connect(self._onImageMouseClick)
        
        #self._wf_img.scene().sigMouseMoved.connect(self._onPlotMouseMove)
        
        #Connect newly rendered images to the image widget...
        self._renderer.sigNewImageReady.connect(
            self._wf_img.onWaterfallImageUpdate
        )
        
        #ensure we don't update the backing image until Qt has rendered it...
        self._renderer.sigImageRendered.connect(
            self.onImageRendered,
            #type = QtCore.Qt.BlockingQueuedConnection
        )

    
    def _get_crosshair_slice_data(self, mouse_x, mouse_y):
        #figure out the source coordinates that the mouse coordinates
        #correspond to...
        # - TODO: FIXME
        x = -1.0
        y = -1.0
        
        #get the slices...
        # - not that the data in the slices is limited to the data that is in
        #    the image itself.  The (x, y) in the signal payload can be used to
        #    get more data (for the vslice, anyway) from the underlying model.
        # - vpos is flipped (mouse 0 is the top, but 0 == newest)
        h_index = len(self._renderer._src_data) - mouse_y - 1
        hslice = self._renderer.get_hslice(h_index)
        if hslice is None:
            return None
        
        #The horizontal cursor position we have for the vslice is in screen
        #coords (pixels from the left), while the backing data we are slicing
        #from has the full spectral width. We need to scale to teh correct
        #value. note that this means that images with less pixels in them
        #than data in the spectrum cannot access all points via the mouse).
        display_width_max = self._renderer._output_image_width - 1
        max_src_index = self._renderer._raw_image_width - 1
        data_col = (float(mouse_x) / display_width_max) * max_src_index
        vslice = self._renderer.get_vslice(data_col)
        
        return (x, y, hslice, vslice)
        
        #if __debug__:
            #dlog("mousemove handler took %f s" % (time.time() - st, ))
        
    def _onImageMouseMove(self, mouse_x, mouse_y):
        if not self._mouse_move_history_slicing:
            return
        
        #if __debug__:
            #st = time.time()
        
        slice_data = self._get_crosshair_slice_data(mouse_x, mouse_y)
        if slice_data is not None:
            self.sigMouseMoved.emit(*slice_data)
        
        #if __debug__:
            #dlog("mousemove handler took %f s" % (time.time() - st, ))
    
    def _onImageMouseClick(self, mouse_x, mouse_y):
        if not self._mouse_click_history_slicing:
            return
        
        slice_data = self._get_crosshair_slice_data(mouse_x, mouse_y)
        if slice_data is not None:
            self.sigMouseClicked.emit(*slice_data)
        

    def _get_lut(self):
        lut = self._gradient_editor.getLookupTable(self._LUT_PTS)
        self._latest_lut = lut
        return lut
    
    def set_lut(self, lut):
        """Sets the lookup table for the waterfall image.
        
        This redraws the image.
        
        """
        self._renderer.setLookupTable(lut)
        
    def _onGradientChange(self, gradient_editor_item):
        assert isinstance(gradient_editor_item, pg.GradientEditorItem)
        lut = gradient_editor_item.getLookupTable(self._LUT_PTS)
        self._renderer.setLookupTable(lut)
    
    def _onNewDataRow(self, data_row_tuple):
        timestamp_s, data_row, metadata = data_row_tuple
        self._renderer.add_image_row(data_row)
    
    def _onModelReset(self, reset_tuple):
        #it is easiest to handle this as if we have a brand new model...
        self.set_new_model(self._data_model)

    def set_new_model(self, data_model):
        assert isinstance(data_model, WaterfallModel)
        #Changing the model is independent from the image sizing, so we just
        #need to set the new model, grab data from it, and set the new image
        #data. One touchy point is that, since we can't be 100% sure when
        #we're being called, it is probably not a good idea to change the
        #model immediately, so we will serialie it in our rendering pipeline.
        
        #Disconnect old model slots (this prevents new data from being sent
        #to the renderer, as well as removing any connection references to an
        #old model object)...
        self._toggle_model_slots(False)
        #Change the model the renderer uses...
        self._renderer.set_new_data_model(data_model)
        #NOTE: the waterfall will get all current data from the data model,
        #BUT THE NEW DATA SIGNAL IS NOT CURRENTLY CONNECTED (it happens
        #next). This means that the waterfall may miss some rows during this
        #comment area.
        #FIXME: avoid chance for missed data rows.  Regenerating all data from
        #the new model after the slot connection would be a decent/klugey fix,
        #assuming no model changes happen during us (could lock to prevent this).
        
        #Also note that we don't want to move set_new_data_model to *after*
        #the slot reconnection since new data dimensions may not match old
        #ones, and this would mess the renderer up.
        self._data_model = data_model
        self._toggle_model_slots(True)
        
        #HACK (to avoid lost row potential)...
        #self._renderer.set_new_data_model(data_model)

<<<<<<< HEAD

=======
>>>>>>> 6bfcfe4b
class ThreadedWaterfallPlotWidget(WaterfallPlotWidget):
    """
    Automatically start renderer thread on first paintEvent
    """
    def paintEvent(self, event):
        #we will only ever run this once and then pass back to the
        #superclass event handler. Now is a safe time to start the rendering
        #thread...
        dlog("Starting rendering thread...")
        self._renderer.start_thread()
        self.paintEvent = super(WaterfallPlotWidget, self).paintEvent
        self.paintEvent(event)<|MERGE_RESOLUTION|>--- conflicted
+++ resolved
@@ -7,10 +7,7 @@
 import Queue
 import logging
 
-<<<<<<< HEAD
 # import required libraries
-=======
->>>>>>> 6bfcfe4b
 from PySide import QtGui, QtCore
 import pyqtgraph as pg
 import pyqtgraph.functions as pgfuncs
@@ -19,7 +16,6 @@
 FRAME_WAIT_TIMEOUT_s = 0.2
 CROSSHAIR_FPS = 10.0
 
-<<<<<<< HEAD
 DLOG_ENABLED = False
 DLOG_start_time = None
 def dlog(msg):
@@ -29,13 +25,6 @@
         if DLOG_start_time is None:
             DLOG_start_time = time.time()
         print "%5.3f - %s" % (time.time() - DLOG_start_time, msg)
-=======
-logger = logging.getLogger(__name__)
-dlog = logger.debug
-
-# workaround for pyqtgraph trying to compile external lib at runtime
-pg.setConfigOption('useWeave', False)
->>>>>>> 6bfcfe4b
 
 
 class WaterfallModel(QtCore.QObject):
@@ -1106,10 +1095,6 @@
         #HACK (to avoid lost row potential)...
         #self._renderer.set_new_data_model(data_model)
 
-<<<<<<< HEAD
-
-=======
->>>>>>> 6bfcfe4b
 class ThreadedWaterfallPlotWidget(WaterfallPlotWidget):
     """
     Automatically start renderer thread on first paintEvent
