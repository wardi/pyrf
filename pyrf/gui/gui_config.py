--- conflicted
+++ resolved
@@ -12,9 +12,7 @@
     def __init__(self):
         
         self.grid = False
-<<<<<<< HEAD
-        self.dev_set = {'gain' : 'vlow', 'antenna' : 1, 'ifgain' : 0} 
-=======
+
         self.dev_set = {
             'gain' : 'vlow',
             'antenna' : 1,
@@ -22,9 +20,6 @@
             'attenuator': 1} 
         self.mhold = False
         self.mhold_fft = None
-        
-        
->>>>>>> bbd13e0b
         
         self.trig = False
         self.trig_set = None
