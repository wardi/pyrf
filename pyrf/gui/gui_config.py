--- conflicted
+++ resolved
@@ -64,12 +64,6 @@
         self.block_mode = True
 
         layout._cfreq.click()
-<<<<<<< HEAD
-
-        layout.update_freq()
-        layout.update_freq_edit()
-=======
->>>>>>> 37d7193e
         util.disable_freq_cont(layout)
 
     def disable_triggers(self, layout):
@@ -86,15 +80,8 @@
         self.trig_set = TriggerSettings(TRIGGER_TYPE_LEVEL,
                                         self.center_freq + 10e6,
                                         self.center_freq - 10e6,-100)
-<<<<<<< HEAD
         layout._plot.add_trigger(self.trig_set.fstart, self.trig_set.fstop)
 
-    def update_freq_range(self, start, stop, size):
-        self.freq_range = np.linspace(start, stop, size)
-
-=======
-        layout._plot.add_trigger(self.trig_set.fstart, self.trig_set.fstop)                                 
-    
     def update_freq_range(self, start, stop, size, mode, inv):
         
         if self.block_mode and mode == 'SH':
@@ -107,7 +94,6 @@
             self.freq_range = np.linspace(center - total/2, center + total/2, size)
         else:
             self.freq_range = np.linspace(start, stop, size)
->>>>>>> 37d7193e
 
 
     def update_freq_set(self,
@@ -120,10 +106,7 @@
         rfe_mode = self.dev_set['rfe_mode']
         min_tunable = prop.MIN_TUNABLE[rfe_mode]
         max_tunable = prop.MAX_TUNABLE[rfe_mode]
-<<<<<<< HEAD
 
-=======
->>>>>>> 37d7193e
         if self.block_mode:
             decimation = self.dev_set['decimation']
         else:
