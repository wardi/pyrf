--- conflicted
+++ resolved
@@ -27,20 +27,12 @@
 
         self.dev_set = {
             'attenuator': 1,
-<<<<<<< HEAD
-            }
-        self.mhold = False
-        self.mhold_fft = None
-        
-        self.block_mode = False
-=======
             'rfe_mode': 'ZIF'}
         self.mhold = False
         self.mhold_fft = None
         
         self.trig = False
         self.block_mode = True
->>>>>>> a61aef01
         self.peak = False
  
         self.freq_range = None        
@@ -54,18 +46,10 @@
         
         self.ref_level = PLOT_YMAX
         self.min_level = PLOT_YMIN 
-<<<<<<< HEAD
-
         self.trig = False
-        self.trig_set = TriggerSettings(TRIGGER_TYPE_NONE,
-                                        self.center_freq + 10e6,
-                                        self.center_freq - 10e6,-100)
-
-=======
         self.trig_set = TriggerSettings(TRIGGER_TYPE_NONE,
                                         self.center_freq + 10e6, 
                                         self.center_freq - 10e6,-100)
->>>>>>> a61aef01
         self.device_properties = device_properties
     
     def disable_block_mode(self, layout):
