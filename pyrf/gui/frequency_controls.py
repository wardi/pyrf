--- conflicted
+++ resolved
@@ -306,7 +306,6 @@
             self._rbw_box.quiet_update(
                 ["%0.2f " % (float(p) / div) + unit for p in self._rbw_values])
 
-<<<<<<< HEAD
             self._rbw_box.setCurrentIndex(self._rbw_box.count() - 1)
 
     def _update_modes(self, include_sweep=True, current_mode=None):
@@ -318,11 +317,3 @@
         modes.extend(self.dut_prop.RFE_MODES)
         self._mode.quiet_update((MODE_TO_TEXT[m] for m in modes), current_mode)
         self._mode.setEnabled(True)
-
-=======
-            if self.gui_state.sweeping():
-                self._rbw_box.setCurrentIndex(0)
-
-            else:
-                self._rbw_box.setCurrentIndex(self._rbw_box.count() - 1)
->>>>>>> a0532f86
