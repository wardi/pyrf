--- conflicted
+++ resolved
@@ -180,12 +180,6 @@
 
     def read_trigg(self):
         device_set = self.plot_state.dev_set
-<<<<<<< HEAD
-=======
-        #TODO: find cleaner way to do this
-        device_set['freq'] = self.plot_state.center_freq
-        # device_set['trigger'] = self.plot_state.trig_set
->>>>>>> a61aef01
 
         self.cap_dut.capture_time_domain(dict(device_set,
             fshift=0,
