--- conflicted
+++ resolved
@@ -52,12 +52,7 @@
         name = None
         if len(sys.argv) > 1:
             name = sys.argv[1]
-<<<<<<< HEAD
-        self.mainPanel = MainPanel(name)
-        self.setCentralWidget(self.mainPanel)
-=======
         self.mainPanel = MainPanel()
->>>>>>> ecefaa7b
         openAction = QtGui.QAction('&Open Device', self)
         openAction.triggered.connect( self.mainPanel.open_device_dialog)
         exitAction = QtGui.QAction('&Exit', self)
@@ -68,10 +63,6 @@
         fileMenu.addAction(openAction)
         fileMenu.addAction(exitAction)
         self.setWindowTitle('Spectrum Analyzer')
-<<<<<<< HEAD
-
-
-=======
         self.setCentralWidget(self.mainPanel)
         self.mainPanel.show()
         if name:
@@ -79,7 +70,6 @@
         else:
             self.mainPanel.open_device_dialog()
     
->>>>>>> ecefaa7b
     def closeEvent(self, event):
         if self.mainPanel.dut:
             self.mainPanel.dut.abort()
@@ -93,20 +83,12 @@
     """
     The spectrum view and controls
     """
-<<<<<<< HEAD
-    def __init__(self, name):
-=======
     def __init__(self):
->>>>>>> ecefaa7b
         self.dut = None
         self.control_widgets = []
         super(MainPanel, self).__init__()
         self.setMinimumWidth(800)
-<<<<<<< HEAD
-        self.setMinimumHeight(400)
-=======
         self.setMinimumHeight(600)
->>>>>>> ecefaa7b
         self.resize(WINDOW_WIDTH,WINDOW_HEIGHT)
         self.plot_state = gui_config.plot_state()
         # plot window
@@ -115,15 +97,7 @@
         self.initUI()
         self.disable_controls()
         self._reactor = self._get_reactor()
-<<<<<<< HEAD
-        if name:
-            self.open_device(name)
-        else:
-            self.open_device_dialog()
-               
-=======
-
->>>>>>> ecefaa7b
+
     def _get_reactor(self):
         # late import because installReactor is being used
         from twisted.internet import reactor
@@ -151,10 +125,7 @@
         self.sweep_dut = SweepDevice(dut, self.receive_data)
         self.cap_dut = CaptureDevice(dut, self.receive_data)
         self.enable_controls()
-<<<<<<< HEAD
-=======
         cu._select_fstart(self)
->>>>>>> ecefaa7b
         self.read_sweep()
 
     def read_sweep(self):
@@ -225,96 +196,12 @@
         grid.addWidget(self._plot.window,0,0,15,plot_width)
 
         marker_label, delta_label, diff_label = self._marker_labels()
-<<<<<<< HEAD
-        grid.addWidget(marker_label, 1, 1, 1, 2)
-        grid.addWidget(delta_label, 1, 3, 1, 2)
-        grid.addWidget(diff_label , 1, 5, 1, 2)
-        
-        x = 0    
-=======
         grid.addWidget(marker_label, 0, 1, 1, 2)
         grid.addWidget(delta_label, 0, 3, 1, 2)
         grid.addWidget(diff_label , 0, 5, 1, 2)
  
->>>>>>> ecefaa7b
         y = 0
         x = plot_width
-<<<<<<< HEAD
-        y += 1
-        rbw = self._rbw_controls()
-        grid.addWidget(QtGui.QLabel('Resolution\nBandwidth:'), y, x, 1, 1)
-        grid.addWidget(rbw, y, x + 1, 1, 3)
-                    
-        cu._select_fstart(self)
-        self.update_freq()
-        self.setLayout(grid)
-        self.show()
-    
-    def _trigger_control(self):
-        trigger = QtGui.QPushButton('Trigger', self)
-        trigger.setToolTip("[T]\nTurn the Triggers on/off") 
-        trigger.clicked.connect(lambda: cu._trigger_control(self))
-        self._trigger = trigger
-        self.control_widgets.append(self._trigger)
-        return trigger
-    
-    def _marker_control(self):
-        marker = QtGui.QPushButton('Marker 1', self)
-        marker.setToolTip("[M]\nTurn Marker 1 on/off") 
-        marker.clicked.connect(lambda: cu._marker_control(self))
-        self._marker = marker
-        self.control_widgets.append(self._marker)
-        return marker
-        
-    def _delta_control(self):
-        delta = QtGui.QPushButton('Marker 2', self)
-        delta.setToolTip("[K]\nTurn Marker 2 on/off") 
-        delta.clicked.connect(lambda: cu._delta_control(self))
-        self._delta = delta
-        self.control_widgets.append(self._delta)
-        return delta
-    
-    def _peak_control(self):
-        peak = QtGui.QPushButton('Peak', self)
-        peak.setToolTip("[P]\nFind peak of the selected spectrum") 
-        peak.clicked.connect(lambda: cu._find_peak(self))
-        self._peak = peak
-        self.control_widgets.append(self._peak)
-        return peak
-        
-    def _mhold_control(self):
-        mhold = QtGui.QPushButton('Max Hold', self)
-        mhold.setToolTip("[H]\nTurn the Max Hold on/off") 
-        mhold.clicked.connect(lambda: cu._mhold_control(self))
-        self._mhold = mhold
-        self.control_widgets.append(self._mhold)
-        return mhold
-        
-    def _grid_control(self):
-        plot_grid = QtGui.QPushButton('Grid', self)
-        plot_grid.setToolTip("[G]\nTurn the Grid on/off") 
-        plot_grid.clicked.connect(lambda: cu._grid_control(self))
-        self._grid = plot_grid
-        self.control_widgets.append(self._grid)
-        return plot_grid
-
-    def _center_control(self):
-        center = QtGui.QPushButton('Recenter', self)
-        center.setToolTip("[C]\nCenter the Plot View around the available spectrum") 
-        center.clicked.connect(lambda: cu._center_plot_view(self))
-        self._center = center
-        self.control_widgets.append(self._center)
-        return center
-        
-    def _pause_control(self):
-        pause = QtGui.QPushButton('Pause', self)
-        pause.setToolTip("[Space Bar]\n pause the plot window") 
-        pause.clicked.connect(lambda: cu._enable_plot(self))
-        self._pause = pause
-        self.control_widgets.append(self._pause)
-        return pause
-           
-=======
         grid.addWidget(self._device_controls(), y, x, 2, 5)
         y += 2
         grid.addWidget(self._freq_controls(), y, x, 4, 5)
@@ -345,7 +232,6 @@
 
         dev_group.setLayout(dev_layout)         
         return dev_group
->>>>>>> ecefaa7b
     def _antenna_control(self):
         antenna = QtGui.QComboBox(self)
         antenna.setToolTip("Choose Antenna") 
@@ -394,8 +280,6 @@
         return trigger
     
     def _freq_controls(self):
-<<<<<<< HEAD
-=======
         freq_group = QtGui.QGroupBox("Frequency Control")
         self._freq_group = freq_group
         
@@ -446,18 +330,12 @@
         
         return freq_group
     def _center_freq(self):
->>>>>>> ecefaa7b
         cfreq = QtGui.QPushButton('Center')
         cfreq.setToolTip("[2]\nTune the center frequency") 
         self._cfreq = cfreq
         cfreq.clicked.connect(lambda: cu._select_center_freq(self))
-<<<<<<< HEAD
-        freq = QtGui.QLineEdit(str(self.plot_state.center_freq/constants.MHZ))
-        self._freq_edit = freq
-=======
         freq_edit = QtGui.QLineEdit(str(self.plot_state.center_freq/constants.MHZ))
         self._freq_edit = freq_edit
->>>>>>> ecefaa7b
         self.control_widgets.append(self._cfreq)
         self.control_widgets.append(self._freq_edit)
         def freq_change():
@@ -498,12 +376,8 @@
         self.control_widgets.append(self._freq_plus)
         self.control_widgets.append(self._freq_minus)
         self.control_widgets.append(self._fstep_box)
-<<<<<<< HEAD
-        return cfreq, freq, steps, freq_plus, freq_minus
-=======
         return  steps, freq_plus, freq_minus
     
->>>>>>> ecefaa7b
     
     def _bw_controls(self):
         bw = QtGui.QPushButton('Span')
