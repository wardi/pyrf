"""
The main application window and GUI controls

``MainWindow`` creates and handles the ``File | Open Device`` menu and
wraps the ``MainPanel`` widget responsible for most of the interface.

All the buttons and controls and their callback functions are built in
``MainPanel`` and arranged on a grid.  A ``Pyqtgraph Window`` is created
and placed to left of the controls.
"""

from PySide import QtGui, QtCore
import numpy as np
import math

from contextlib import contextmanager
from pkg_resources import parse_version

from pyrf.gui import colors
from pyrf.gui import labels
from pyrf.gui import gui_config
from pyrf.gui.controller import SpecAController

from pyrf.connectors.twisted_async import TwistedConnector
from pyrf.config import TriggerSettings, TRIGGER_TYPE_LEVEL
from pyrf.units import M
from pyrf.devices.thinkrf import WSA
from pyrf.vrt import (I_ONLY, VRT_IFDATA_I14Q14, VRT_IFDATA_I14,
    VRT_IFDATA_I24, VRT_IFDATA_PSD8)

from util import find_max_index, find_nearest_index
from util import hotkey_util, update_marker_traces
import control_util as cu
from plot_widget import Plot
from device_controls import DeviceControls
from frequency_controls import FrequencyControls
from discovery_widget import DiscoveryWidget
from trace_controls import TraceControls

PLOT_YMIN = -140
PLOT_YMAX = 0

ZIF_BITS = 2**13
CONST_POINTS = 512

# FIXME: calculate from device properties instead
IQ_PLOT_YMIN = {'ZIF': -1, 'HDR': -1, 'SH': -1, 'SHN': -1, 'IQIN': -1, 'DD': -1}
IQ_PLOT_YMAX = {'ZIF': 1, 'HDR': 1, 'SH': -1, 'SHN': -1, 'IQIN': 1, 'DD': 1}

try:
    from twisted.internet.defer import inlineCallbacks
except ImportError:
    def inlineCallbacks(fn):
        pass


class MainWindow(QtGui.QMainWindow):
    """
    The main window and menus
    """
    def __init__(self, dut_address=None, playback_filename=None):
        super(MainWindow, self).__init__()
        screen = QtGui.QDesktopWidget().screenGeometry()
        WINDOW_WIDTH = screen.width() * 0.7
        WINDOW_HEIGHT = screen.height() * 0.6
        self.resize(WINDOW_WIDTH,WINDOW_HEIGHT)

<<<<<<< HEAD
        self.recording = False
=======
        self.init_menu_bar()
>>>>>>> 0b1764b4
        self.controller = SpecAController()
        self.initUI(dut_address, playback_filename)

    def initUI(self, dut_address, playback_filename):
        self.mainPanel = MainPanel(self.controller, self)
<<<<<<< HEAD
        open_action = QtGui.QAction('&Open Device', self)
        open_action.triggered.connect(self.open_device_dialog)
        play_action = QtGui.QAction('&Playback Recording', self)
        play_action.triggered.connect(self.open_playback_dialog)
        self.record_action = QtGui.QAction('Start &Recording', self)
        self.record_action.triggered.connect(self.start_recording)
        self.stop_action = QtGui.QAction('&Stop Recording', self)
        self.stop_action.triggered.connect(self.stop_recording)
        self.stop_action.setDisabled(True)
        exit_action = QtGui.QAction('&Exit', self)
        exit_action.setShortcut('Ctrl+Q')
        exit_action.triggered.connect(self.close)
        menubar = self.menuBar()
        file_menu = menubar.addMenu('&File')
        file_menu.addAction(open_action)
        file_menu.addAction(play_action)
        file_menu.addSeparator()
        file_menu.addAction(self.record_action)
        file_menu.addAction(self.stop_action)
        file_menu.addSeparator()
        file_menu.addAction(exit_action)
        self.setWindowTitle('Spectrum Analyzer')
        self.setCentralWidget(self.mainPanel)
        if dut_address:
            self.open_device(dut_address, True)
        elif playback_filename:
            self.start_playback(playback_filename)
        else:
            self.open_device_dialog()
=======

        self.setWindowTitle('Spectrum Analyzer')
        self.setCentralWidget(self.mainPanel)
        if name:
            self.open_device(name, True)
        else:
            self.open_device_dialog()

    def init_menu_bar(self):
        openAction = QtGui.QAction('&Open Device', self)
        openAction.triggered.connect(self.open_device_dialog)
        exitAction = QtGui.QAction('&Exit', self)
        exitAction.setShortcut('Ctrl+Q')
        exitAction.triggered.connect(self.close)
        menubar = self.menuBar()

        fileMenu = menubar.addMenu('&File')
        fileMenu.addAction(openAction)
        fileMenu.addAction(exitAction)

        self.dsp_menu = menubar.addMenu('&DSP Options')
>>>>>>> 0b1764b4

    def start_recording(self):
        self.stop_action.setDisabled(False)
        self.controller.start_recording()

    def stop_recording(self):
        self.stop_action.setDisabled(True)
        self.controller.stop_recording()

    def open_device_dialog(self):
        self.discovery_widget = DiscoveryWidget(
            open_device_callback=self.open_device,
            name="Open Device")
        self.discovery_widget.show()

    def open_playback_dialog(self):
        playback_filename, file_type = QtGui.QFileDialog.getOpenFileName(self,
            "Play Recording", None, "VRT Packet Capture Files (*.vrt)")
        if playback_filename:
            self.start_playback(playback_filename)

    def start_playback(self, playback_filename):
        self.controller.set_device(
            playback_filename=playback_filename,
            playback_connector=TwistedConnector(self._get_reactor()))

    @inlineCallbacks
    def open_device(self, name, ok):
        if not ok:
            self.show()
            return

        self.show()
        dut = WSA(connector=TwistedConnector(self._get_reactor()))
        yield dut.connect(name)
        self.setWindowTitle('Spectrum Analyzer Connected To: %s' %name)
        if hasattr(dut.properties, 'MINIMUM_FW_VERSION') and parse_version(
                dut.fw_version) < parse_version(dut.properties.MINIMUM_FW_VERSION):
            too_old = QtGui.QMessageBox()
            too_old.setText('Your device firmware version is {0}'
                ' but this application is expecting at least version'
                ' {1}. Some features may not work properly'.format(
                dut.fw_version, dut.properties.MINIMUM_FW_VERSION))
            too_old.exec_()
        self.controller.set_device(dut)


    def closeEvent(self, event):
        event.accept()
        self.controller.stop_recording()
        self.controller.set_device()
        self._get_reactor().stop()

    def _get_reactor(self):
        # late import because installReactor is being used
        from twisted.internet import reactor
        return reactor


class MainPanel(QtGui.QWidget):
    """
    The spectrum view and controls
    """
    def __init__(self, controller,  main_window):
        self.controller = controller
        controller.device_change.connect(self.device_changed)
        controller.state_change.connect(self.state_changed)
        controller.capture_receive.connect(self.capture_received)

        self._main_window = main_window
        self._dsp_menu = self._main_window.dsp_menu

        self.ref_level = 0
        self.dut = None
        self.control_widgets = []
        super(MainPanel, self).__init__()
        screen = QtGui.QDesktopWidget().screenGeometry()
        self.setMinimumWidth(screen.width() * 0.7)
        self.setMinimumHeight(screen.height() * 0.6)
        self.plot_state = None
        # plot window
        self._plot = Plot(controller, self)
        self._marker_trace = None
        self._vrt_context = {}
        self.initUI()
        self.disable_controls()
        self.ref_level = 0
        self.plot_state = None

        self.freq_range = None, None

    def device_changed(self, dut):
        self.plot_state = gui_config.PlotState(dut.properties)
        self.dut_prop = dut.properties

        self.enable_controls()
        self._plot.const_window.show()
        self._plot.iq_window.show()

    def state_changed(self, state, changed):
        """
        signal handler for speca state changes
        :param state: new SpecAState object
        :param changed: list of attribute names changed
        """
        self.gui_state = state

        if 'mode' in changed:
            self.rfe_mode = state.rfe_mode()  # used by recentering code
            if state.sweeping():
                self._plot.const_window.hide()
                self._plot.iq_window.hide()
                return

            self._plot.const_window.show()
            self._plot.iq_window.show()

            if self.rfe_mode in ('DD', 'IQIN'):
                freq = self.dut_prop.MIN_TUNABLE[self.rfe_mode]
                full_bw = self.dut_prop.FULL_BW[self.rfe_mode]

                self._plot.center_view(freq, full_bw, self.plot_state.min_level, self.plot_state.ref_level)
                self._plot.iq_window.setYRange(IQ_PLOT_YMIN[self.rfe_mode],
                                        IQ_PLOT_YMAX[self.rfe_mode])
            else:
                freq = state.center
                full_bw = state.span

                self._plot.center_view(freq - full_bw/2, freq + full_bw/2, self.plot_state.min_level, self.plot_state.ref_level)
                self._plot.iq_window.setYRange(IQ_PLOT_YMIN[self.rfe_mode],
                                        IQ_PLOT_YMAX[self.rfe_mode])
        if 'device_settings.iq_output_path' in changed:
            if 'CONNECTOR' in state.device_settings['iq_output_path']:
                # remove plots
                self._plot_group.hide()
                self._trace_group.hide()
                self._plot_layout.hide()
                if self._main_window.isMaximized():
                    self._main_window.showNormal()

                # resize window
                for x in range(self.plot_width):
                    self._grid.setColumnMinimumWidth(x, 0)
                screen = QtGui.QDesktopWidget().screenGeometry()

                self.setMinimumWidth(0)
                self.setMinimumHeight(0)
                self._main_window.setMinimumWidth(0)
                self._main_window.setMinimumHeight(0)
                self.resize(0,0)
                self._main_window.resize(0,0)

            elif 'DIGITIZER' in state.device_settings['iq_output_path']:
                # show plots
                self._plot_group.show()
                self._trace_group.show()
                self._plot_layout.show()

                # resize window
                for x in range(self.plot_width):
                    self._grid.setColumnMinimumWidth(x, 300)
                screen = QtGui.QDesktopWidget().screenGeometry()
                self.setMinimumWidth(screen.width() * 0.7)
                self.setMinimumHeight(screen.height() * 0.6)

    def keyPressEvent(self, event):
        if self.dut_prop:
            hotkey_util(self, event)

    def mousePressEvent(self, event):
            if self.controller._dut:
                marker = self._plot.markers[self._marker_tab.currentIndex()]
                trace = self._plot.traces[marker.trace_index]
                if event.button() == QtCore.Qt.MouseButton.LeftButton:
                    click_pos =  event.pos().x() - 68
                    plot_window_width = self._plot.window.width() - 68

                    if click_pos < plot_window_width and click_pos > 0:
                        window_freq = self._plot.view_box.viewRange()[0]
                        window_bw =  (window_freq[1] - window_freq[0])
                        click_freq = ((float(click_pos) / float(plot_window_width)) * float(window_bw)) + window_freq[0]
                        index = find_nearest_index(click_freq, trace.freq_range)
                        self._plot.markers[self._marker_tab.currentIndex()].data_index = index

    def initUI(self):

        self.init_menu()
        grid = QtGui.QGridLayout()
        grid.setSpacing(10)
        self.plot_width = 8

        for x in range(self.plot_width):
            grid.setColumnMinimumWidth(x, 300)

        grid.addWidget(self._plot_layout(),0,0,13,self.plot_width)

        self.marker_labels = []
        marker_label, delta_label, diff_label = self._marker_labels()
        self.marker_labels.append(marker_label)
        self.marker_labels.append(delta_label)
        grid.addWidget(marker_label, 0, 1, 1, 2)
        grid.addWidget(delta_label, 0, 3, 1, 2)
        grid.addWidget(diff_label , 0, 5, 1, 2)

        y = 0
        x = self.plot_width

        controls_layout = QtGui.QVBoxLayout()
        controls_layout.addWidget(self._trace_controls())

        controls_layout.addWidget(self._plot_controls())
        controls_layout.addWidget(self._device_controls())
        controls_layout.addWidget(self._freq_controls())
        controls_layout.addStretch()
        grid.addLayout(controls_layout, y, x, 13, 5)

        self._grid = grid
        self.setLayout(grid)

    def init_menu(self):

        # correct phase menu
        cp_action = QtGui.QAction('&IQ Offset Correction', self)
        cp_action.setCheckable(True)
        cp_action.toggle()
        self._dsp_menu.addAction(cp_action)
        cp_action.triggered.connect(lambda: self.controller.apply_dsp_options(correct_phase=cp_action.isChecked()))

        #dc offset correction
        dc_action = QtGui.QAction('&DC Offset', self)
        dc_action.setCheckable(True)
        dc_action.toggle()
        self._dsp_menu.addAction(dc_action)
        dc_action.triggered.connect(lambda: self.controller.apply_dsp_options(hide_differential_dc_offset=dc_action.isChecked()))

        #dbm conversion
        dbm_action = QtGui.QAction('&Convert to dBm', self)
        dbm_action.setCheckable(True)
        dbm_action.toggle()
        self._dsp_menu.addAction(dbm_action)
        dbm_action.triggered.connect(lambda: self.controller.apply_dsp_options(convert_to_dbm=dbm_action.isChecked()))

        # apply reference level
        ref_Action = QtGui.QAction('&Apply Reference', self)
        ref_Action.setCheckable(True)
        ref_Action.toggle()
        self._dsp_menu.addAction(ref_Action)
        ref_Action.triggered.connect(lambda: self.controller.apply_dsp_options(apply_reference=ref_Action.isChecked()))

        # apply spectral inversion
        inv_action = QtGui.QAction('&Apply Spectral Inversion', self)
        inv_action.setCheckable(True)
        inv_action.toggle()
        self._dsp_menu.addAction(inv_action)
        inv_action.triggered.connect(lambda: self.controller.apply_dsp_options(apply_spec_inv=inv_action.isChecked()))

        # apply hanning window
        wind_action = QtGui.QAction('&Apply Hanning Window', self)
        wind_action.setCheckable(True)
        wind_action.toggle()
        self._dsp_menu.addAction(wind_action)
        wind_action.triggered.connect(lambda: self.controller.apply_dsp_options(apply_window=wind_action.isChecked()))

    def _plot_layout(self):
        vsplit = QtGui.QSplitter()
        vsplit.setOrientation(QtCore.Qt.Vertical)
        vsplit.addWidget(self._plot.window)

        hsplit = QtGui.QSplitter()
        hsplit.addWidget(self._plot.const_window)
        hsplit.addWidget(self._plot.iq_window)
        self._plot.const_window.heightForWidth(1)
        self._plot.const_window.hide()
        self._plot.iq_window.hide()
        vsplit.addWidget(hsplit)

        self._plot_layout = vsplit
        return self._plot_layout

    def _trace_controls(self):
        self.trace_group = TraceControls()
        self.trace_group.trace_attr['store'].clicked.connect(lambda: cu._store_trace(self))
        self.trace_group.trace_attr['max_hold'].clicked.connect(lambda: cu.max_hold(self))
        self.trace_group.trace_attr['min_hold'].clicked.connect(lambda: cu.min_hold(self))
        self.trace_group.trace_attr['write'].clicked.connect(lambda: cu.trace_write(self))
        self.trace_group.trace_attr['blank'].clicked.connect(lambda: cu.blank_trace(self))
        self.trace_group.trace_tab.currentChanged.connect(lambda: cu._trace_tab_change(self))
        self.control_widgets.append(self.trace_group)
        return self.trace_group

    def _dsp_controls(self):
        self._dsp_group = DSPWidget()
        self.control_widgets.append(self._dsp_group)
        return self._dsp_group

    def _device_controls(self):
        self._dev_group = DeviceControls(self.controller)
        self.control_widgets.append(self._dev_group)
        return self._dev_group

    def _freq_controls(self):
        self._freq_group = FrequencyControls(self.controller)
        self.control_widgets.append(self._freq_group)
        return self._freq_group

    def _plot_controls(self):

        plot_group = QtGui.QGroupBox("Plot Control")
        self._plot_group = plot_group
        
        plot_controls_layout = QtGui.QVBoxLayout()
        
        first_row = QtGui.QHBoxLayout()
        marker_tab = QtGui.QTabBar()
        for marker in labels.MARKERS:
            marker_tab.addTab(marker)
        marker_tab.currentChanged.connect(lambda: cu._marker_tab_change(self))
        first_row.addWidget(marker_tab)
        
        self._marker_tab = marker_tab
        self.control_widgets.append(self._marker_tab)
        marker_check, marker_trace = self._marker_control()
        
        second_row = QtGui.QHBoxLayout()
        second_row.addWidget(marker_trace)
        second_row.addWidget(marker_check)
                
        third_row = QtGui.QHBoxLayout()
        third_row.addWidget(self._peak_control())
        third_row.addWidget(self._center_control())
        
        fourth_row = QtGui.QHBoxLayout()
        ref_level, ref_label, min_level, min_label = self._ref_controls()
        
        fourth_row.addWidget(ref_label)
        fourth_row.addWidget(ref_level)
        fourth_row.addWidget(min_label)
        fourth_row.addWidget(min_level)

        plot_controls_layout.addLayout(first_row)
        plot_controls_layout.addLayout(second_row)
        plot_controls_layout.addLayout(third_row)
        plot_controls_layout.addLayout(fourth_row)
        plot_group.setLayout(plot_controls_layout)
        
        return plot_group
        
    def _marker_control(self):
        marker_trace = QtGui.QComboBox()
        marker_trace.setEnabled(False)
        marker_trace.setMaximumWidth(50)
        marker_trace.currentIndexChanged.connect(lambda: cu._marker_trace_control(self))
        update_marker_traces(marker_trace, self._plot.traces)
        
        self._marker_trace = marker_trace
        marker_check = QtGui.QCheckBox('Enabled')
        marker_check.clicked.connect(lambda: cu._marker_control(self))
        self._marker_check = marker_check

        self.control_widgets.append(self._marker_check)
        return marker_check,marker_trace
            
    def _peak_control(self):
        peak = QtGui.QPushButton('Peak')
        peak.setToolTip("[P]\nFind peak of the selected spectrum") 
        peak.clicked.connect(lambda: cu._find_peak(self))
        self._peak = peak
        self.control_widgets.append(self._peak)
        return peak
                
    def _center_control(self):
        center = QtGui.QPushButton('Recenter')
        center.setToolTip("[C]\nCenter the Plot View around the available spectrum") 
        center.clicked.connect(lambda: self._plot.center_view(min(self.xdata), 
                                                            max(self.xdata),
                                                            min_level = int(self._min_level.text()),
                                                            ref_level = int(self._ref_level.text())))
        self._center_bt = center
        self.control_widgets.append(self._center_bt)
        return center
    
    def _ref_controls(self):
        ref_level = QtGui.QLineEdit(str(PLOT_YMAX))
        ref_level.returnPressed.connect(lambda: self._plot.center_view(min(self.xdata), 
                                                                        max(self.xdata),
                                                                        min_level = int(self._min_level.text()),
                                                                        ref_level = int(self._ref_level.text())))
        self._ref_level = ref_level
        self.control_widgets.append(self._ref_level)
        ref_label = QtGui.QLabel('Maximum Level: ')
        
        min_level = QtGui.QLineEdit(str(PLOT_YMIN)) 
        min_level.returnPressed.connect(lambda: self._plot.center_view(min(self.xdata), 
                                                                        max(self.xdata),
                                                                        min_level = int(self._min_level.text()),
                                                                        ref_level = int(self._ref_level.text())))
        min_label = QtGui.QLabel('Minimum Level: ')
        self._min_level = min_level
        self.control_widgets.append(self._min_level)
        return ref_level, ref_label, min_level, min_label

    def _marker_labels(self):
        marker_label = QtGui.QLabel('')
        marker_label.setStyleSheet('color: %s;' % colors.TEAL)
        marker_label.setMinimumHeight(25)
        
        delta_label = QtGui.QLabel('')
        delta_label.setStyleSheet('color: %s;' % colors.TEAL)
        delta_label.setMinimumHeight(25)
        
        diff_label = QtGui.QLabel('')
        diff_label.setStyleSheet('color: %s;' % colors.WHITE)
        diff_label.setMinimumHeight(25)
        self._diff_lab = diff_label
        return marker_label,delta_label, diff_label

    def capture_received(self, state, fstart, fstop, raw, power, usable, segments):
        """
        :param state: SpecAState when capture was requested
        :param fstart: lowest frequency included in data in Hz
        :param fstop: highest frequency included in data in Hz
        :param raw: raw samples (None if not available)
        :param power: power spectrum
        :param usable: usable bins from power (None when sweeping)
        :param segments: bin segments from power (None when not sweeping)
        """
        self.raw_data = raw
        self.pow_data = power
        self.usable_bins = usable
        self.sweep_segments = segments

        self.xdata = np.linspace(fstart, fstop, len(power))

        self.update_trace()
        if self.freq_range != (fstart, fstop):
            self.freq_range = (fstart, fstop)
            self._plot.center_view(fstart, fstop)
        self.update_iq()
        self.update_marker()
        self.update_diff()

    def update_trace(self):

        #FIXME make alternate_colors user defined
        for trace in self._plot.traces:
            trace.update_curve(
                self.xdata,
                self.pow_data,
                self.usable_bins,
                self.sweep_segments,
                self.plot_state.alt_colors)

    def update_iq(self):

        if not self.raw_data:
                return
        trace = self._plot.traces[self.trace_group.trace_tab.currentIndex()]

        if not (trace.write or trace.max_hold or trace.min_hold or trace.store):
            return
        if not trace.store:
            data_pkt = self.raw_data
            trace.raw_packet = self.raw_data
        else:
            data_pkt = trace.raw_packet

        if data_pkt.stream_id == VRT_IFDATA_I14Q14:
            data = data_pkt.data.numpy_array()
            i_data = np.array(data[:,0], dtype=float)/ZIF_BITS
            q_data = np.array(data[:,1], dtype=float)/ZIF_BITS
            self._plot.i_curve.setData(i_data)
            self._plot.q_curve.setData(q_data)
            self._plot.const_plot.clear()
            self._plot.const_plot.addPoints(
                x = i_data[0:CONST_POINTS],
                y = q_data[0:CONST_POINTS],
                symbol = 'o',
                size = 1, pen = 'y',
                brush = 'y')

        else:
            data = data_pkt.data.numpy_array()
            i_data = np.array(data, dtype=float)

            if data_pkt.stream_id == VRT_IFDATA_I14:
                i_data = i_data /ZIF_BITS

            elif data_pkt.stream_id == VRT_IFDATA_I24:
                i_data = i_data / (np.mean(i_data)) - 1
            self._plot.i_curve.setData(i_data)

            self._plot.q_curve.clear()

    def update_marker(self):

            for marker, marker_label in zip(self._plot.markers, self.marker_labels):
                if marker.enabled:
                    trace = self._plot.traces[marker.trace_index]

                    if not trace.blank:
                        marker_label.setStyleSheet('color: rgb(%s, %s, %s);' % (trace.color[0],
                                                                             trace.color[1],
                                                                            trace.color[2]))
                        
                        marker.update_pos(trace.freq_range, trace.data)
                        marker_text = 'Frequency: %0.2f MHz \n Power %0.2f dBm' % (trace.freq_range[marker.data_index]/1e6, 
                                                                                   trace.data[marker.data_index])
                        marker_label.setText(marker_text)

                else:
                    marker_label.setText('')

    def update_diff(self):

        num_markers = 0
        traces = []
        data_indices = []
        for marker in self._plot.markers:

            if marker.enabled == True:
                num_markers += 1
                traces.append(self._plot.traces[marker.trace_index])
                data_indices.append(marker.data_index)
                
        if num_markers == len(labels.MARKERS):
            freq_diff = np.abs((traces[0].freq_range[data_indices[0]]/1e6) - (traces[1].freq_range[data_indices[1]]/1e6))
            
            power_diff = np.abs((traces[0].data[data_indices[0]]) - (traces[1].data[data_indices[1]]))
            
            delta_text = 'Delta : %0.1f MHz \nDelta %0.2f dB' % (freq_diff, power_diff )
            self._diff_lab.setText(delta_text)
        else:
            self._diff_lab.setText('')

    def enable_controls(self):
        for item in self.control_widgets:
            item.setEnabled(True)

        for key in self.trace_group.trace_attr:
            self.trace_group.trace_attr[key].setEnabled(True)
        
    def disable_controls(self):
        for item in self.control_widgets:
            item.setEnabled(False)

        for key in self.trace_group.trace_attr:
            self.trace_group.trace_attr[key].setEnabled(False)

        <|MERGE_RESOLUTION|>--- conflicted
+++ resolved
@@ -65,17 +65,22 @@
         WINDOW_HEIGHT = screen.height() * 0.6
         self.resize(WINDOW_WIDTH,WINDOW_HEIGHT)
 
-<<<<<<< HEAD
         self.recording = False
-=======
         self.init_menu_bar()
->>>>>>> 0b1764b4
         self.controller = SpecAController()
         self.initUI(dut_address, playback_filename)
 
     def initUI(self, dut_address, playback_filename):
         self.mainPanel = MainPanel(self.controller, self)
-<<<<<<< HEAD
+
+        self.setWindowTitle('Spectrum Analyzer')
+        self.setCentralWidget(self.mainPanel)
+        if name:
+            self.open_device(name, True)
+        else:
+            self.open_device_dialog()
+
+    def init_menu_bar(self):
         open_action = QtGui.QAction('&Open Device', self)
         open_action.triggered.connect(self.open_device_dialog)
         play_action = QtGui.QAction('&Playback Recording', self)
@@ -97,37 +102,8 @@
         file_menu.addAction(self.stop_action)
         file_menu.addSeparator()
         file_menu.addAction(exit_action)
-        self.setWindowTitle('Spectrum Analyzer')
-        self.setCentralWidget(self.mainPanel)
-        if dut_address:
-            self.open_device(dut_address, True)
-        elif playback_filename:
-            self.start_playback(playback_filename)
-        else:
-            self.open_device_dialog()
-=======
-
-        self.setWindowTitle('Spectrum Analyzer')
-        self.setCentralWidget(self.mainPanel)
-        if name:
-            self.open_device(name, True)
-        else:
-            self.open_device_dialog()
-
-    def init_menu_bar(self):
-        openAction = QtGui.QAction('&Open Device', self)
-        openAction.triggered.connect(self.open_device_dialog)
-        exitAction = QtGui.QAction('&Exit', self)
-        exitAction.setShortcut('Ctrl+Q')
-        exitAction.triggered.connect(self.close)
-        menubar = self.menuBar()
-
-        fileMenu = menubar.addMenu('&File')
-        fileMenu.addAction(openAction)
-        fileMenu.addAction(exitAction)
 
         self.dsp_menu = menubar.addMenu('&DSP Options')
->>>>>>> 0b1764b4
 
     def start_recording(self):
         self.stop_action.setDisabled(False)
