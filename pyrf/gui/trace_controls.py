from collections import namedtuple

from PySide import QtGui, QtCore
from pyrf.gui import labels
from pyrf.gui import colors
from pyrf.gui.util import hide_layout
from pyrf.gui.fonts import GROUP_BOX_FONT
from pyrf.gui.widgets import (QCheckBoxPlayback, QDoubleSpinBoxPlayback)
import numpy as np



REMOVE_BUTTON_WIDTH = 10

MAX_AVERAGE_FACTOR = 1000

class TraceWidgets(namedtuple('TraceWidgets', """
    icon
    label
    draw
    hold
    clear
    average
    add
    remove
    add_marker
    """)):
    """
    :param icon: color icon
    :param label: trace name label
    :param draw: draw combobox, including 'Live', 'Max', 'Min' options
    :param hold: pause checkbox
    :param clear: clear trace button
    :param average: average iterations textbox
    :param add: "+ trace" button
    :param remove: "- trace" button
    :param add_marker: "+ marker" button for adding a marker to this trace
    """
    __slots__ = []

class MarkerWidgets(namedtuple('MarkerWidgets', """
    marker
    center
    peak_left
    peak
    peak_right
    remove
    """)):
    """
    :param marker: marker name radio button assigned to button_group
    :param center: "center" button
    :param peak_left: "peak left" button
    :param peak: "peak" button
    :param peak_right: "peak right" button
    :param remove: "- marker" button
    """
    __slots = []

class TraceControls(QtGui.QGroupBox):
    """
    A widget based from the Qt QGroupBox widget with a layout containing widgets that
    can be used to control the FFT plot's traces
    :param name: The name of the groupBox
    """
    def __init__(self, controller, plot, name="Trace Control"):
        super(TraceControls, self).__init__()

        self.controller = controller
        controller.state_change.connect(self.state_changed)
        controller.capture_receive.connect(self.capture_received)
        self._plot = plot
        self.setTitle(name)
        self.setStyleSheet(GROUP_BOX_FONT)
        self._marker_trace = None

        self.setLayout(QtGui.QGridLayout())
        self._create_controls()
        self._build_layout()

    def _create_controls(self):
        self._traces = []
        for num in range(len(colors.TRACE_COLORS)):
            self._traces.append(self._create_trace_widgets(num))

        self._markers = []
        self._marker_group = QtGui.QButtonGroup()
        for num in (0, 1):
            self._markers.append(self._create_marker_widgets(num,
                self._marker_group))

    def _create_trace_widgets(self, num):
        """
        :param num: index of this set of trace controls from 0 - 2

        :returns: a TraceWidgets namedtuple
        """
        r, g, b = colors.TRACE_COLORS[num]
        color = QtGui.QColor()
        color.setRgb(r, g, b)
        pixmap = QtGui.QPixmap(320, 2)
        pixmap.fill(color)
        icon = QtGui.QLabel()
        icon.setPixmap(pixmap)

        label = QtGui.QLabel("T%d:" % (num + 1))

        draw = QtGui.QComboBox()
        draw.setToolTip("Select data source")
        for i, val in enumerate(['Live', 'Max', 'Min', 'Average', 'Off']):
            draw.addItem(val)
        draw.setCurrentIndex(num)  # default draw 0: Live, 1: Max, 2: Min, 3: average
        def draw_changed(index):
            if index == 4:  # 'Off'
                return remove_trace_clicked()
            [self.trace_write, self.max_hold, self.min_hold, self.trace_average][index](num)
        draw.currentIndexChanged.connect(draw_changed)

        hold = QtGui.QCheckBox("Pause")
        hold.setToolTip("Pause trace updating")
        def hold_clicked():
            self._store_trace(num, hold.isChecked())
        hold.clicked.connect(hold_clicked)

        clear = QtGui.QPushButton("Clear Trace")
        clear.setToolTip("Refresh the data of the trace")
        def clear_clicked():
            trace = self._plot.traces[num]
            trace.clear_data()
        clear.clicked.connect(clear_clicked)

        average_edit = QtGui.QLineEdit('5')
        def average_changed():
            trace = self._plot.traces[num]
            if int(average_edit.text()) > MAX_AVERAGE_FACTOR:
                average_edit.setText(str(trace.average_factor))
            else:
                trace.update_average_factor(int(average_edit.text()))
        average_edit.returnPressed.connect(average_changed)
        average_edit.hide()

        add_trace = QtGui.QPushButton("+ Trace")
        add_trace.setToolTip("Enable this trace")
        def add_trace_clicked():
            draw.setCurrentIndex(num)
            draw_changed(num)
            if hold.isChecked():  # force hold off
                hold.click()
            self._build_layout()
        add_trace.clicked.connect(add_trace_clicked)

        remove_trace = QtGui.QPushButton("-")
        remove_trace.setMinimumWidth(REMOVE_BUTTON_WIDTH)
        remove_trace.setToolTip("Disable this trace")
        def remove_trace_clicked():
            self.blank_trace(num)
            self._build_layout()
        remove_trace.clicked.connect(remove_trace_clicked)

        add_marker = QtGui.QPushButton("+ Marker")
        add_marker.setToolTip("Add a marker to this trace")
        def add_marker_clicked():
            m = 0 if not self._plot.markers[0].enabled else 1
            self._plot.markers[m].enable(self._plot)
            self._plot.markers[m].trace_index = num
            if not self._markers[m].marker.isChecked():
                self._markers[m].marker.click()  # select markers when adding
            self._build_layout()
        add_marker.clicked.connect(add_marker_clicked)

        return TraceWidgets(icon, label, draw, hold, clear, average_edit,
                            add_trace, remove_trace, add_marker)

    def _create_marker_widgets(self, num, button_group):
        """
        :param num: index of this marker (currently 0 or 1)
        :param button_group: QButtonGroup for the marker radio buttons

        :returns: a MarkerWidgets namedtuple

        """
        radio = QtGui.QRadioButton("M%d:" % (num + 1))
        button_group.addButton(radio)
        def marker_select():
            for i, marker in enumerate(self._plot.markers):
                marker.selected = i == num
        radio.clicked.connect(marker_select)

        center = QtGui.QPushButton("Center")
        center.setToolTip("Center the frequency on this marker")
        def center_clicked():
            marker = self._plot.markers[num]
            if marker.enabled:
                self.controller.apply_settings(center=
                    self.xdata[marker.data_index])
                marker.data_index = len(self.pow_data)/2
        center.clicked.connect(center_clicked)

        peak_left = QtGui.QPushButton("Peak Left")
        peak_left.setToolTip("Find peak left of the marker")
        def peak_left_clicked():
            self._find_left_peak(num)
        peak_left.clicked.connect(peak_left_clicked)

        peak = QtGui.QPushButton("Peak")
        peak.setToolTip("Find the peak of the selected spectrum")
        def peak_clicked():
            self._find_peak(num)
        peak.clicked.connect(peak_clicked)

        peak_right = QtGui.QPushButton("Peak Right")
        peak_right.setToolTip("Find peak right of the marker")
        def peak_right_clicked():
            self._find_right_peak(num)
        peak_right.clicked.connect(peak_right_clicked)

        remove_marker = QtGui.QPushButton("-")
        remove_marker.setMinimumWidth(REMOVE_BUTTON_WIDTH)
        remove_marker.setToolTip("Remove this marker")
        def remove_marker_clicked():
            if self._markers[num].marker.isChecked():
                for m in self._markers:
                    if not m.marker.isChecked():
                        break
                m.marker.click()  # select other marker
            self._plot.markers[num].disable(self._plot)
            self._build_layout()
        remove_marker.clicked.connect(remove_marker_clicked)

        return MarkerWidgets(radio, center, peak_left, peak, peak_right,
            remove_marker)

    def _build_layout(self):
        """
        rebuild grid layout based on marker and trace states
        """
        grid = self.layout()
        hide_layout(grid)
        def show(widget, y, x, h, w):
            grid.addWidget(widget, y, x, h, w)
            widget.show()

        def add_trace_widgets(trace_widgets, row, extra=False):
            show(trace_widgets.icon, row, 0, 1, 7)
            row = row + 1
            show(trace_widgets.label, row, 0, 1, 1)
            show(trace_widgets.draw, row, 1, 1, 2)
            show(trace_widgets.average, row, 3, 1, 1)
            show(trace_widgets.hold, row, 4, 1, 1)
            show(trace_widgets.clear, row, 5, 1, 1)
            if not trace_widgets.draw.currentIndex() == 3:
                trace_widgets.average.hide()
            if extra:
                show(trace_widgets.add_marker, row, 6, 1, 2)
            return row + 1

        def add_trace_off_widgets(trace_widgets, row):
            show(trace_widgets.icon, row, 0, 1, 7)
            row = row + 1
            show(trace_widgets.label, row, 0, 1, 1)
            show(trace_widgets.add, row, 1, 1, 2)
            return row + 1

        def add_marker_widgets(marker_widgets, row):
            show(marker_widgets.marker, row, 0, 3,3)
            show(marker_widgets.peak, row, 2, 1, 2)
            show(marker_widgets.center, row, 4, 1, 2)
            show(marker_widgets.remove, row, 6, 1, 1)
            row = row + 1
            show(marker_widgets.peak_left, row, 2, 1, 2)
            show(marker_widgets.peak_right, row, 4, 1, 2)
            return row + 1

        extra_markers = any(not m.enabled for m in self._plot.markers)

        row = 0
        for trace_index, (trace, widgets) in enumerate(
                zip(self._plot.traces, self._traces)):
            if trace.blank:
                row = add_trace_off_widgets(widgets, row)
                continue
            row = add_trace_widgets(widgets, row, extra_markers)

            trace_markers = [
                i for (i, marker) in enumerate(self._plot.markers)
                if marker.enabled and marker.trace_index == trace_index]
            if trace_markers:
                for tm in trace_markers:
                    row = add_marker_widgets(self._markers[tm], row)

        grid.setColumnStretch(0, 4)
        grid.setColumnStretch(1, 4)
        grid.setColumnStretch(2, 8)
        grid.setColumnStretch(3, 4)
        grid.setColumnStretch(4, 8)
        grid.setColumnStretch(5, 4)
        grid.setColumnStretch(6, 8)

    def state_changed(self, state, changed):
        if 'device_settings.iq_output_path' in changed:
            if state.device_settings['iq_output_path'] == 'CONNECTOR':
                self.hide()
            else:
                self.show()

    def capture_received(self, state, fstart, fstop, raw, power, usable, segments):
        # save x,y data for marker adjustments
        self.pow_data = power
        self.xdata = np.linspace(fstart, fstop, len(power))

    def _trace_tab_change(self):
        """
        change the selected trace
        """
        trace = self._plot.traces[self.trace_tab.currentIndex()]

        if trace.write:
            self.trace_attr['write'].click()
        elif trace.max_hold:
            self.trace_attr['max_hold'].click()
        elif trace.min_hold:
            self.trace_attr['min_hold'].click()
        elif trace.blank:
            self.trace_attr['blank'].click()

        if self._plot.traces[self.trace_tab.currentIndex()].store:
            state =  QtCore.Qt.CheckState.Checked
        else:
            state =  QtCore.Qt.CheckState.Unchecked
        self.trace_attr['store'].setCheckState(state)

    def max_hold(self, num):
        """
        disable/enable max hold on a trace
        """
        trace = self._plot.traces[num]
        trace.write = False
        trace.max_hold = True
        trace.min_hold = False
        trace.blank = False
        trace.average = False
        self._traces[num].average.hide()

    def min_hold(self, num):
        """
        disable/enable min hold on a trace
        """
        trace = self._plot.traces[num]
        trace.write = False
        trace.max_hold = False
        trace.min_hold = True
        trace.blank = False
        trace.average = False
        self._traces[num].average.hide()
    def trace_write(self, num):
        """
        disable/enable running FFT mode the selected trace
        """
        trace = self._plot.traces[num]
        trace.write = True
        trace.max_hold = False
        trace.min_hold = False
        trace.blank = False
        trace.average = False
        self._traces[num].average.hide()

    def trace_average(self, num):
        """
        disable/enable average FFT mode the selected trace
        """

        trace = self._plot.traces[num]
        trace.write = False
        trace.max_hold = False
        trace.min_hold = False
        trace.blank = False
        trace.average = True
        self._traces[num].average.show()

    def blank_trace(self, num):
        """
        disable the selected trace
        """
        trace = self._plot.traces[num]
        trace.write = False
        trace.max_hold = False
        trace.min_hold = False
        trace.blank = True
        trace.average = False
        trace.clear()
        trace.data = None
        self._traces[num].average.hide()

        for marker in self._plot.markers:
            if marker.trace_index == num:
                marker.disable(self._plot)

    def _store_trace(self, num, store):
        """
        store the current trace's data
        """
        self._plot.traces[num].store = bool(store)

    def _marker_control(self):
        """
        disable/enable marker
        """
        marker = self._plot.markers[self._marker_tab.currentIndex()]
        if self._marker_check.checkState() is QtCore.Qt.CheckState.Checked:

            self._marker_trace.setEnabled(True)
            if self._marker_trace.currentIndex() < 0:
                self._marker_trace.setCurrentIndex(0)
            marker.trace_index = int(self._marker_trace.currentText()) - 1
            marker.enable(self._plot)
        else:
            self._marker_trace.setEnabled(False)
            self._plot.markers[self._marker_tab.currentIndex()].disable(self._plot)

            self.marker_labels[self._marker_tab.currentIndex()].setText('')

    def _marker_trace_control(self):
        """
        change the trace that is currently associated with the marker
        """

        if self._marker_trace is not None:
            marker = self._plot.markers[0]  # XXX
            if not self._marker_trace.currentText() == '':
                marker.trace_index = int(self._marker_trace.currentText()) - 1

    def _marker_tab_change(self):
        """
        change the current selected marker
        """

        for marker in self._plot.markers:
            marker.selected = False
        marker = self._plot.markers[self._marker_tab.currentIndex()]
        if marker.enabled:
            if marker.trace_index == 2:
                if self._marker_trace.count() == 2:
                    index = 1
                else:
                    index = 2
                self._marker_trace.setCurrentIndex(index)
            else:
                self._marker_trace.setCurrentIndex(marker.trace_index)
            self._marker_trace.setEnabled(True)
            self._marker_check.setCheckState(QtCore.Qt.CheckState.Checked)
        else:
            self._marker_trace.setEnabled(False)

            self._marker_trace.setCurrentIndex(marker.trace_index)
            self._marker_check.setCheckState(QtCore.Qt.CheckState.Unchecked)
        marker.selected = True

    def _find_peak(self, num):
        """
        move the selected marker to the maximum point of the spectrum
        """
        marker = self._plot.markers[num]

        # retrieve the min/max x-axis of the current window
        window_freq = self._plot.view_box.viewRange()[0]
        data_range = self.xdata
        if window_freq[-1] < data_range[0] or window_freq[0] > data_range[-1]:
            return

        min_index, max_index = np.searchsorted(data_range, (window_freq[0], window_freq[-1]))

        trace = self._plot.traces[marker.trace_index]
        peak_value = np.max(trace.data[min_index:max_index])
        marker.data_index = np.where(trace.data==peak_value)[0]

    def _find_right_peak(self, num):
        """
        move the selected marker to the next peak on the right
        """
        marker = self._plot.markers[num]
        trace = self._plot.traces[marker.trace_index]
        pow_data = trace.data

        # retrieve the min/max x-axis of the current window
        window_freq = self._plot.view_box.viewRange()[0]
        if marker.data_index is None:
            marker.data_index = len(pow_data) / 2
        data_range = self.xdata[marker.data_index:-1]

        if len(data_range) == 0:
            return

        if window_freq[-1] < data_range[0] or window_freq[0] > data_range[-1]:
            return
        min_index, max_index = np.searchsorted(data_range, (window_freq[0], window_freq[-1])) + marker.data_index

        right_pow = pow_data[min_index:max_index]

        # calculate noise floor level by averaging the maximum 80% of the fft
        noise_floor = np.mean(np.sort(right_pow)[int(len(right_pow) * ( 0.8)):-1])

        peak_values = np.ma.masked_less(right_pow, noise_floor + self.plot_state.peak_threshold).compressed()
        if len(peak_values) == 0:
            return
        marker.data_index = np.where(pow_data==(peak_values[1 if len(peak_values) > 1 else 0]))[0]

    def _find_left_peak(self, num):
        """
        move the selected marker to the next peak on the left
        """
        marker = self._plot.markers[num]
        trace = self._plot.traces[marker.trace_index]
        pow_data = trace.data
        # enable the marker if it is not already enabled
        if not marker.enabled:
            self._marker_check.click()

        # retrieve the min/max x-axis of the current window
        window_freq = self._plot.view_box.viewRange()[0]
        if marker.data_index is None:
            marker.data_index = len(pow_data) / 2
        data_range = self.xdata[0:marker.data_index]

        if len(data_range) == 0:
            return
        if window_freq[-1] < data_range[0] or window_freq[0] > data_range[-1]:
            return

        min_index, max_index = np.searchsorted(data_range, (window_freq[0], window_freq[-1]))
        left_pow = pow_data[min_index:max_index]

        # calculate noise floor level by averaging the maximum 80% of the fft
        noise_floor = np.mean(np.sort(left_pow)[int(len(left_pow) * ( 0.8)):-1])

        peak_values = np.ma.masked_less(left_pow, noise_floor + self.plot_state.peak_threshold).compressed()
        if len(peak_values) == 0:
            return
<<<<<<< HEAD
        marker.data_index = np.where(pow_data==(peak_values[-2 if len(peak_values) > 1 else -1]))[0]


    def plot_controls(self):

        plot_group = QtGui.QGroupBox("Amplitude Control")
        plot_group.setStyleSheet(GROUP_BOX_FONT)
        self._plot_group = plot_group

        grid = QtGui.QGridLayout()

        self.control_widgets = []

        ref_level, ref_label, min_level, min_label = self._ref_controls()

        grid.addWidget(ref_label, 0, 0, 1, 1)
        grid.addWidget(ref_level, 0, 1, 1, 1)
        grid.addWidget(min_label, 0, 3, 1, 1)
        grid.addWidget(min_level, 0, 4, 1, 1)

        grid.setColumnStretch(0, 3)
        grid.setColumnStretch(1, 6)
        grid.setColumnStretch(2, 1)
        grid.setColumnStretch(3, 4)
        grid.setColumnStretch(4, 6)

        plot_group.setLayout(grid)

        return plot_group

    def _center_control(self):
        center = QtGui.QPushButton('Recenter')
        center.setToolTip("[C]\nCenter the Plot View around the available spectrum")
        center.clicked.connect(lambda: self._plot.center_view(min(self.xdata),
                                                            max(self.xdata),
                                                            min_level = int(self._min_level.text()),
                                                            ref_level = int(self._ref_level.text())))
        self._center_bt = center
        self.control_widgets.append(self._center_bt)
        return center


    def _update_plot_y_axis(self):
        min_level = self._min_level.value()
        ref_level = self._ref_level.value()
        
        self._plot.center_view(
            self.xdata[0], self.xdata[-1],
            min_level = min_level,
            ref_level = ref_level)
        
        self._plot.update_waterfall_levels(min_level, ref_level)

    def _ref_controls(self):
        ref_level = QtGui.QSpinBox()
        ref_level.setRange(PLOT_YMIN, PLOT_YMAX)
        ref_level.setValue(PLOT_TOP)
        ref_level.setSuffix(" dBm")
        ref_level.setSingleStep(PLOT_STEP)
        ref_level.valueChanged.connect(self._update_plot_y_axis)
        self._ref_level = ref_level
        self.control_widgets.append(self._ref_level)
        ref_label = QtGui.QLabel('Reference Level: ')

        min_level = QtGui.QSpinBox()
        min_level.setRange(PLOT_YMIN, PLOT_YMAX)
        min_level.setValue(PLOT_BOTTOM)
        min_level.setSuffix(" dBm")
        min_level.setSingleStep(PLOT_STEP)
        min_level.valueChanged.connect(self._update_plot_y_axis)
        min_label = QtGui.QLabel('Minimum Level: ')
        self._min_level = min_level
        self.control_widgets.append(self._min_level)
        return ref_level, ref_label, min_level, min_label

    def get_ref_level(self):
        return self._ref_level.value()
    def get_min_level(self):

        return self._min_level.value()
=======
        marker.data_index = np.where(pow_data==(peak_values[-2 if len(peak_values) > 1 else -1]))[0]
>>>>>>> e734c902
<|MERGE_RESOLUTION|>--- conflicted
+++ resolved
@@ -534,7 +534,6 @@
         peak_values = np.ma.masked_less(left_pow, noise_floor + self.plot_state.peak_threshold).compressed()
         if len(peak_values) == 0:
             return
-<<<<<<< HEAD
         marker.data_index = np.where(pow_data==(peak_values[-2 if len(peak_values) > 1 else -1]))[0]
 
 
@@ -614,7 +613,4 @@
         return self._ref_level.value()
     def get_min_level(self):
 
-        return self._min_level.value()
-=======
-        marker.data_index = np.where(pow_data==(peak_values[-2 if len(peak_values) > 1 else -1]))[0]
->>>>>>> e734c902
+        return self._min_level.value()